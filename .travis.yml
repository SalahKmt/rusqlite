language: rust
sudo: false

env:
    global:
        secure: "FyGzHF0AIYdBcuM/2qIoABotx3MbNAlaHDzxPbbeUlVg64bnuib9G9K/qWve0a1BWCgv+8e/SbXZb7gt3JlUNE27aE4RZG4FEdtEpLYQp87Dc9d9HX0FwpUeFK3binsrtYl4WEBnIjQ3ICnUVey0E6GHEdkM+t5bWyJO5c4dJ30="

script:
    - cargo build
    - cargo test
    - cargo test --features backup
    - cargo test --features blob
    - cargo test --features load_extension
    - cargo test --features trace
    - cargo test --features functions
<<<<<<< HEAD
    - cargo test --features cache
    - cargo test --features "backup cache functions load_extension trace"
=======
    - cargo test --features "backup blob functions load_extension trace"
>>>>>>> 0d317d2e
<|MERGE_RESOLUTION|>--- conflicted
+++ resolved
@@ -13,9 +13,5 @@
     - cargo test --features load_extension
     - cargo test --features trace
     - cargo test --features functions
-<<<<<<< HEAD
     - cargo test --features cache
-    - cargo test --features "backup cache functions load_extension trace"
-=======
-    - cargo test --features "backup blob functions load_extension trace"
->>>>>>> 0d317d2e
+    - cargo test --features "backup blob cache functions load_extension trace"