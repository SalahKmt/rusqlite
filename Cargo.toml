[package]
name = "rusqlite"
version = "0.6.0"
authors = ["John Gallagher <jgallagher@bignerdranch.com>"]
description = "Ergonomic wrapper for SQLite"
repository = "https://github.com/jgallagher/rusqlite"
documentation = "http://jgallagher.github.io/rusqlite/rusqlite/index.html"
readme = "README.md"
keywords = ["sqlite", "database", "ffi"]
license = "MIT"

[lib]
name = "rusqlite"

[features]
load_extension = []
backup = []
blob = []
cache = []
functions = []
trace = []

[dependencies]
<<<<<<< HEAD
time = "~0.1.34"
bitflags = "~0.3.2"
libc = "~0.2.2"
=======
time = "~0.1.0"
bitflags = "~0.1"
libc = "~0.2"
clippy = {version = "~0.0.58", optional = true}
>>>>>>> 254a0b4c

[dev-dependencies]
tempdir = "~0.3.4"
lazy_static = "~0.1"
regex = "~0.1.41"

[dependencies.libsqlite3-sys]
path = "libsqlite3-sys"
version = "0.4.0"

[[test]]
name = "config_log"
harness = false

[[test]]
name = "deny_single_threaded_sqlite_config"<|MERGE_RESOLUTION|>--- conflicted
+++ resolved
@@ -21,16 +21,10 @@
 trace = []
 
 [dependencies]
-<<<<<<< HEAD
-time = "~0.1.34"
-bitflags = "~0.3.2"
-libc = "~0.2.2"
-=======
 time = "~0.1.0"
-bitflags = "~0.1"
+bitflags = "~0.3"
 libc = "~0.2"
 clippy = {version = "~0.0.58", optional = true}
->>>>>>> 254a0b4c
 
 [dev-dependencies]
 tempdir = "~0.3.4"
