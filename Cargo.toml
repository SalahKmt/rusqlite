[package]
name = "rusqlite"
version = "0.2.0"
authors = ["John Gallagher <jgallagher@bignerdranch.com>"]
description = "Ergonomic wrapper for SQLite"
repository = "https://github.com/jgallagher/rusqlite"
documentation = "http://jgallagher.github.io/rusqlite/rusqlite/index.html"
readme = "README.md"
keywords = ["sqlite", "database", "ffi"]
license = "MIT"

[lib]
name = "rusqlite"

[features]
load_extension = ["libsqlite3-sys/load_extension"]
<<<<<<< HEAD
trace = []
backup = []
=======
blob = []
>>>>>>> 1bf12f81

[dependencies]
time = "~0.1.0"
bitflags = "~0.1"
libc = "~0.1"

[dev-dependencies]
tempdir = "~0.3.4"

[dependencies.libsqlite3-sys]
path = "libsqlite3-sys"
version = "0.2.0"<|MERGE_RESOLUTION|>--- conflicted
+++ resolved
@@ -14,12 +14,9 @@
 
 [features]
 load_extension = ["libsqlite3-sys/load_extension"]
-<<<<<<< HEAD
 trace = []
 backup = []
-=======
 blob = []
->>>>>>> 1bf12f81
 
 [dependencies]
 time = "~0.1.0"
