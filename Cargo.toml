[package]
name = "rusqlite"
version = "0.6.0"
authors = ["John Gallagher <jgallagher@bignerdranch.com>"]
description = "Ergonomic wrapper for SQLite"
repository = "https://github.com/jgallagher/rusqlite"
documentation = "http://jgallagher.github.io/rusqlite/rusqlite/index.html"
readme = "README.md"
keywords = ["sqlite", "database", "ffi"]
license = "MIT"

[lib]
name = "rusqlite"

[features]
load_extension = []
backup = []
blob = []
cache = []
functions = []
trace = []

[dependencies]
time = "~0.1.0"
<<<<<<< HEAD
bitflags = "~0.3"
=======
bitflags = "0.7"
>>>>>>> 63e5570c
libc = "~0.2"
clippy = {version = "~0.0.58", optional = true}
chrono = { version = "~0.2", optional = true }
serde_json = { version = "0.6", optional = true }

[dev-dependencies]
tempdir = "~0.3.4"
lazy_static = "~0.1"
regex = "~0.1.41"

[dependencies.libsqlite3-sys]
path = "libsqlite3-sys"
version = "0.4.0"

[[test]]
name = "config_log"
harness = false

[[test]]
name = "deny_single_threaded_sqlite_config"<|MERGE_RESOLUTION|>--- conflicted
+++ resolved
@@ -22,11 +22,7 @@
 
 [dependencies]
 time = "~0.1.0"
-<<<<<<< HEAD
-bitflags = "~0.3"
-=======
 bitflags = "0.7"
->>>>>>> 63e5570c
 libc = "~0.2"
 clippy = {version = "~0.0.58", optional = true}
 chrono = { version = "~0.2", optional = true }
