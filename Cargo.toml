[package]
name = "rusqlite"
version = "0.5.0"
authors = ["John Gallagher <jgallagher@bignerdranch.com>"]
description = "Ergonomic wrapper for SQLite"
repository = "https://github.com/jgallagher/rusqlite"
documentation = "http://jgallagher.github.io/rusqlite/rusqlite/index.html"
readme = "README.md"
keywords = ["sqlite", "database", "ffi"]
license = "MIT"

[lib]
name = "rusqlite"

[features]
load_extension = ["libsqlite3-sys/load_extension"]
backup = []
<<<<<<< HEAD
blob = []
=======
cache = ["lru-cache"]
>>>>>>> d5faf2fa
functions = []
trace = []
cache = ["lru-cache"]

[dependencies]
time = "~0.1.34"
bitflags = "~0.3.2"
libc = "~0.2.2"

[dev-dependencies]
tempdir = "~0.3.4"
lazy_static = "~0.1"
regex = "~0.1.41"

[dependencies.libsqlite3-sys]
path = "libsqlite3-sys"
version = "0.3.0"

[dependencies.lru-cache]
version = "~0.0.4"
optional = true

[[test]]
name = "config_log"
harness = false<|MERGE_RESOLUTION|>--- conflicted
+++ resolved
@@ -15,14 +15,10 @@
 [features]
 load_extension = ["libsqlite3-sys/load_extension"]
 backup = []
-<<<<<<< HEAD
 blob = []
-=======
 cache = ["lru-cache"]
->>>>>>> d5faf2fa
 functions = []
 trace = []
-cache = ["lru-cache"]
 
 [dependencies]
 time = "~0.1.34"
