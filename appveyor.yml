environment:
<<<<<<< HEAD
  TARGET: x86_64-pc-windows-gnu
  MSYS2_BITS: 64
=======
  matrix:
  - TARGET: 1.15.0-x86_64-pc-windows-gnu
    MSYS2_BITS: 64
  - TARGET: 1.15.0-x86_64-pc-windows-msvc
    VCPKG_DEFAULT_TRIPLET: x64-windows
  - TARGET: nightly-x86_64-pc-windows-msvc
    VCPKG_DEFAULT_TRIPLET: x64-windows-static
    RUSTFLAGS: -Ctarget-feature=+crt-static
>>>>>>> d5bd7d96
install:
  - curl -sSf -o rustup-init.exe https://win.rustup.rs/
  - rustup-init.exe -y --default-host %TARGET%
  - set PATH=%PATH%;C:\Users\appveyor\.cargo\bin
  - rustc -V
  - cargo -V
  - ps: Start-FileDownload 'https://sqlite.org/2017/sqlite-dll-win64-x64-3170000.zip' # download SQLite dll (useful only when the `bundled` feature is not set)
  - if not defined VCPKG_DEFAULT_TRIPLET 7z e sqlite-dll-win64-x64-3170000.zip -y > nul
  - ps: Start-FileDownload 'https://sqlite.org/2017/sqlite-amalgamation-3170000.zip' # download SQLite headers (useful only when the `bundled` feature is not set)
  - if not defined VCPKG_DEFAULT_TRIPLET 7z e sqlite-amalgamation-3170000.zip -y > nul
  - if not defined VCPKG_DEFAULT_TRIPLET SET SQLITE3_LIB_DIR=%APPVEYOR_BUILD_FOLDER% # specify where the SQLite dll has been downloaded (useful only when the `bundled` feature is not set)
  - if not defined VCPKG_DEFAULT_TRIPLET SET SQLITE3_INCLUDE_DIR=%APPVEYOR_BUILD_FOLDER% # specify where the SQLite headers have been downloaded (useful only when the `bundled` feature is not set)
  # install vcpkg and the sqlite3 package
  - if defined VCPKG_DEFAULT_TRIPLET git clone https://github.com/Microsoft/vcpkg c:\projects\vcpkg
  - if defined VCPKG_DEFAULT_TRIPLET c:\projects\vcpkg\bootstrap-vcpkg.bat
  - if defined VCPKG_DEFAULT_TRIPLET set VCPKG_ROOT=c:\projects\vcpkg
  - if defined VCPKG_DEFAULT_TRIPLET %VCPKG_ROOT%\vcpkg.exe install sqlite3
  - if defined VCPKG_DEFAULT_TRIPLET appveyor DownloadFile http://releases.llvm.org/4.0.0/LLVM-4.0.0-win64.exe
  - if defined VCPKG_DEFAULT_TRIPLET LLVM-4.0.0-win64.exe /S

build: false

test_script:
  - cargo test --lib --verbose
  - cargo test --lib --verbose --features bundled
  - cargo test --lib --features "backup blob chrono functions limits load_extension serde_json trace"
  - cargo test --lib --features "backup blob chrono functions limits load_extension serde_json trace buildtime_bindgen"
  - cargo test --lib --features "backup blob chrono functions limits load_extension serde_json trace bundled"
  - cargo test --lib --features "backup blob chrono functions limits load_extension serde_json trace bundled buildtime_bindgen"

cache:
  - C:\Users\appveyor\.cargo<|MERGE_RESOLUTION|>--- conflicted
+++ resolved
@@ -1,17 +1,7 @@
 environment:
-<<<<<<< HEAD
-  TARGET: x86_64-pc-windows-gnu
+  TARGET: x86_64-pc-windows-msvc
   MSYS2_BITS: 64
-=======
-  matrix:
-  - TARGET: 1.15.0-x86_64-pc-windows-gnu
-    MSYS2_BITS: 64
-  - TARGET: 1.15.0-x86_64-pc-windows-msvc
-    VCPKG_DEFAULT_TRIPLET: x64-windows
-  - TARGET: nightly-x86_64-pc-windows-msvc
-    VCPKG_DEFAULT_TRIPLET: x64-windows-static
-    RUSTFLAGS: -Ctarget-feature=+crt-static
->>>>>>> d5bd7d96
+  VCPKG_DEFAULT_TRIPLET: x64-windows
 install:
   - curl -sSf -o rustup-init.exe https://win.rustup.rs/
   - rustup-init.exe -y --default-host %TARGET%
