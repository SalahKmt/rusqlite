--- conflicted
+++ resolved
@@ -174,13 +174,8 @@
 
         db.execute("INSERT INTO foo(i) VALUES (?)", &[&Value::Integer(10)]).unwrap();
 
-<<<<<<< HEAD
-        let i: i64 = db.query_row("SELECT i FROM foo", &[], |r| r.get(0)).unwrap();
-        assert_eq!(10i64, i);
-=======
         assert_eq!(10i64,
                    db.query_row::<i64, _>("SELECT i FROM foo", &[], |r| r.get(0)).unwrap());
->>>>>>> 4a057480
     }
 
     #[test]
