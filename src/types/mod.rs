--- conflicted
+++ resolved
@@ -65,116 +65,6 @@
 #[cfg(feature = "serde_json")]
 mod serde_json;
 
-<<<<<<< HEAD
-/// A trait for types that can be converted into SQLite values.
-pub trait ToSql {
-    unsafe fn bind_parameter(&self, stmt: *mut sqlite3_stmt, col: c_int) -> c_int;
-}
-
-/// A trait for types that can be created from a SQLite value.
-pub trait FromSql: Sized {
-    unsafe fn column_result(stmt: *mut sqlite3_stmt, col: c_int) -> Result<Self>;
-
-    /// FromSql types can implement this method and use sqlite3_column_type to check that
-    /// the type reported by SQLite matches a type suitable for Self. This method is used
-    /// by `Row::get_checked` to confirm that the column contains a valid type before
-    /// attempting to retrieve the value.
-    unsafe fn column_has_valid_sqlite_type(_: *mut sqlite3_stmt, _: c_int) -> Result<()> {
-        Ok(())
-    }
-}
-
-unsafe fn column_has_expected_typed(stmt: *mut sqlite3_stmt,
-                                    col: c_int,
-                                    expected_type: c_int)
-                                    -> Result<()> {
-    let actual_type = sqlite3_column_type(stmt, col);
-    if actual_type == expected_type {
-        Ok(())
-    } else {
-        Err(Error::InvalidColumnType(col, actual_type))
-    }
-}
-
-macro_rules! raw_to_impl(
-    ($t:ty, $f:ident) => (
-        impl ToSql for $t {
-            unsafe fn bind_parameter(&self, stmt: *mut sqlite3_stmt, col: c_int) -> c_int {
-                ffi::$f(stmt, col, *self)
-            }
-        }
-    )
-);
-
-raw_to_impl!(c_int, sqlite3_bind_int); // i32
-raw_to_impl!(i64, sqlite3_bind_int64);
-raw_to_impl!(c_double, sqlite3_bind_double);
-
-impl ToSql for bool {
-    unsafe fn bind_parameter(&self, stmt: *mut sqlite3_stmt, col: c_int) -> c_int {
-        if *self {
-            ffi::sqlite3_bind_int(stmt, col, 1)
-        } else {
-            ffi::sqlite3_bind_int(stmt, col, 0)
-        }
-    }
-}
-
-impl<'a> ToSql for &'a str {
-    unsafe fn bind_parameter(&self, stmt: *mut sqlite3_stmt, col: c_int) -> c_int {
-        let length = self.len();
-        if length > ::std::i32::MAX as usize {
-            return ffi::SQLITE_TOOBIG;
-        }
-        match str_to_cstring(self) {
-            Ok(c_str) => {
-                ffi::sqlite3_bind_text(stmt,
-                                       col,
-                                       c_str.as_ptr(),
-                                       length as c_int,
-                                       ffi::SQLITE_TRANSIENT())
-            }
-            Err(_) => ffi::SQLITE_MISUSE,
-        }
-    }
-}
-
-impl ToSql for String {
-    unsafe fn bind_parameter(&self, stmt: *mut sqlite3_stmt, col: c_int) -> c_int {
-        (&self[..]).bind_parameter(stmt, col)
-    }
-}
-
-impl<'a> ToSql for &'a [u8] {
-    unsafe fn bind_parameter(&self, stmt: *mut sqlite3_stmt, col: c_int) -> c_int {
-        if self.len() > ::std::i32::MAX as usize {
-            return ffi::SQLITE_TOOBIG;
-        }
-        ffi::sqlite3_bind_blob(stmt,
-                               col,
-                               mem::transmute(self.as_ptr()),
-                               self.len() as c_int,
-                               ffi::SQLITE_TRANSIENT())
-    }
-}
-
-impl ToSql for Vec<u8> {
-    unsafe fn bind_parameter(&self, stmt: *mut sqlite3_stmt, col: c_int) -> c_int {
-        (&self[..]).bind_parameter(stmt, col)
-    }
-}
-
-impl<T: ToSql> ToSql for Option<T> {
-    unsafe fn bind_parameter(&self, stmt: *mut sqlite3_stmt, col: c_int) -> c_int {
-        match *self {
-            None => ffi::sqlite3_bind_null(stmt, col),
-            Some(ref t) => t.bind_parameter(stmt, col),
-        }
-    }
-}
-
-=======
->>>>>>> 9e494523
 /// Empty struct that can be used to fill in a query parameter as `NULL`.
 ///
 /// ## Example
@@ -194,107 +84,11 @@
 #[derive(Copy,Clone)]
 pub struct Null;
 
-<<<<<<< HEAD
-impl ToSql for Null {
-    unsafe fn bind_parameter(&self, stmt: *mut sqlite3_stmt, col: c_int) -> c_int {
-        ffi::sqlite3_bind_null(stmt, col)
-    }
-}
-
-macro_rules! raw_from_impl(
-    ($t:ty, $f:ident, $c:expr) => (
-        impl FromSql for $t {
-            unsafe fn column_result(stmt: *mut sqlite3_stmt, col: c_int) -> Result<$t> {
-                Ok(ffi::$f(stmt, col))
-            }
-
-            unsafe fn column_has_valid_sqlite_type(stmt: *mut sqlite3_stmt, col: c_int) -> Result<()> {
-                column_has_expected_typed(stmt, col, $c)
-            }
-        }
-    )
-);
-
-raw_from_impl!(c_int, sqlite3_column_int, ffi::SQLITE_INTEGER); // i32
-raw_from_impl!(i64, sqlite3_column_int64, ffi::SQLITE_INTEGER);
-raw_from_impl!(c_double, sqlite3_column_double, ffi::SQLITE_FLOAT); // f64
-
-impl FromSql for bool {
-    unsafe fn column_result(stmt: *mut sqlite3_stmt, col: c_int) -> Result<bool> {
-        match ffi::sqlite3_column_int(stmt, col) {
-            0 => Ok(false),
-            _ => Ok(true),
-        }
-    }
-
-    unsafe fn column_has_valid_sqlite_type(stmt: *mut sqlite3_stmt, col: c_int) -> Result<()> {
-        column_has_expected_typed(stmt, col, ffi::SQLITE_INTEGER)
-    }
-}
-
-impl FromSql for String {
-    unsafe fn column_result(stmt: *mut sqlite3_stmt, col: c_int) -> Result<String> {
-        let c_text = ffi::sqlite3_column_text(stmt, col);
-        if c_text.is_null() {
-            Ok("".to_owned())
-        } else {
-            let c_slice = CStr::from_ptr(c_text as *const c_char).to_bytes();
-            let utf8_str = try!(str::from_utf8(c_slice));
-            Ok(utf8_str.into())
-        }
-    }
-
-    unsafe fn column_has_valid_sqlite_type(stmt: *mut sqlite3_stmt, col: c_int) -> Result<()> {
-        column_has_expected_typed(stmt, col, ffi::SQLITE_TEXT)
-    }
-}
-
-impl FromSql for Vec<u8> {
-    unsafe fn column_result(stmt: *mut sqlite3_stmt, col: c_int) -> Result<Vec<u8>> {
-        use std::slice::from_raw_parts;
-        let c_blob = ffi::sqlite3_column_blob(stmt, col);
-        let len = ffi::sqlite3_column_bytes(stmt, col);
-
-        // The documentation for sqlite3_column_bytes indicates it is always non-negative,
-        // but we should assert here just to be sure.
-        assert!(len >= 0,
-                "unexpected negative return from sqlite3_column_bytes");
-        let len = len as usize;
-
-        Ok(from_raw_parts(mem::transmute(c_blob), len).to_vec())
-    }
-
-    unsafe fn column_has_valid_sqlite_type(stmt: *mut sqlite3_stmt, col: c_int) -> Result<()> {
-        column_has_expected_typed(stmt, col, ffi::SQLITE_BLOB)
-    }
-}
-
-impl<T: FromSql> FromSql for Option<T> {
-    unsafe fn column_result(stmt: *mut sqlite3_stmt, col: c_int) -> Result<Option<T>> {
-        if sqlite3_column_type(stmt, col) == ffi::SQLITE_NULL {
-            Ok(None)
-        } else {
-            FromSql::column_result(stmt, col).map(Some)
-        }
-    }
-
-    unsafe fn column_has_valid_sqlite_type(stmt: *mut sqlite3_stmt, col: c_int) -> Result<()> {
-        if sqlite3_column_type(stmt, col) == ffi::SQLITE_NULL {
-            Ok(())
-        } else {
-            T::column_has_valid_sqlite_type(stmt, col)
-        }
-    }
-}
-
-/// Dynamic type value (http://sqlite.org/datatype3.html)
-/// Value's type is dictated by SQLite (not by the caller).
-=======
+
 /// Owning [dynamic type value](http://sqlite.org/datatype3.html). Value's type is typically
 /// dictated by SQLite (not by the caller).
 ///
 /// See [`ValueRef`](enum.ValueRef.html) for a non-owning dynamic type value.
->>>>>>> 9e494523
 #[derive(Clone,Debug,PartialEq)]
 pub enum Value {
     /// The value is a `NULL` value.
@@ -309,22 +103,6 @@
     Blob(Vec<u8>),
 }
 
-<<<<<<< HEAD
-impl FromSql for Value {
-    unsafe fn column_result(stmt: *mut sqlite3_stmt, col: c_int) -> Result<Value> {
-        match sqlite3_column_type(stmt, col) {
-            ffi::SQLITE_TEXT => FromSql::column_result(stmt, col).map(Value::Text),
-            ffi::SQLITE_INTEGER => Ok(Value::Integer(ffi::sqlite3_column_int64(stmt, col))),
-            ffi::SQLITE_FLOAT => Ok(Value::Real(ffi::sqlite3_column_double(stmt, col))),
-            ffi::SQLITE_NULL => Ok(Value::Null),
-            ffi::SQLITE_BLOB => FromSql::column_result(stmt, col).map(Value::Blob),
-            ct => Err(Error::InvalidColumnType(col, ct)),
-        }
-    }
-}
-
-=======
->>>>>>> 9e494523
 #[cfg(test)]
 #[cfg_attr(feature="clippy", allow(similar_names))]
 mod test {
