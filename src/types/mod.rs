--- conflicted
+++ resolved
@@ -86,14 +86,6 @@
 #[derive(Copy,Clone)]
 pub struct Null;
 
-<<<<<<< HEAD
-
-/// Owning [dynamic type value](http://sqlite.org/datatype3.html). Value's type is typically
-/// dictated by SQLite (not by the caller).
-///
-/// See [`ValueRef`](enum.ValueRef.html) for a non-owning dynamic type value.
-=======
->>>>>>> 914023ce
 #[derive(Clone,Debug,PartialEq)]
 pub enum Type {
     Null,
