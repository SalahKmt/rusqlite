extern crate time;

use libc::c_int;
use {Error, Result};
use types::{FromSql, ToSql, ValueRef};

use ffi::sqlite3_stmt;

const SQLITE_DATETIME_FMT: &'static str = "%Y-%m-%d %H:%M:%S";

impl ToSql for time::Timespec {
    unsafe fn bind_parameter(&self, stmt: *mut sqlite3_stmt, col: c_int) -> c_int {
        let time_str = time::at_utc(*self).strftime(SQLITE_DATETIME_FMT).unwrap().to_string();
        time_str.bind_parameter(stmt, col)
    }
}

impl FromSql for time::Timespec {
    fn column_result(value: ValueRef) -> Result<Self> {
        value.as_str().and_then(|s| match time::strptime(s, SQLITE_DATETIME_FMT) {
            Ok(tm) => Ok(tm.to_timespec()),
            Err(err) => Err(Error::FromSqlConversionFailure(Box::new(err))),
<<<<<<< HEAD
        }
    }

    unsafe fn column_has_valid_sqlite_type(stmt: *mut sqlite3_stmt, col: c_int) -> Result<()> {
        String::column_has_valid_sqlite_type(stmt, col)
=======
        })
>>>>>>> 9e494523
    }
}

#[cfg(test)]
mod test {
    use Connection;
    use super::time;

    fn checked_memory_handle() -> Connection {
        let db = Connection::open_in_memory().unwrap();
        db.execute_batch("CREATE TABLE foo (t TEXT, i INTEGER, f FLOAT)").unwrap();
        db
    }

    #[test]
    fn test_timespec() {
        let db = checked_memory_handle();

        let ts = time::Timespec {
            sec: 10_000,
            nsec: 0,
        };
        db.execute("INSERT INTO foo(t) VALUES (?)", &[&ts]).unwrap();

        let from: time::Timespec = db.query_row("SELECT t FROM foo", &[], |r| r.get(0)).unwrap();
        assert_eq!(from, ts);
    }
}<|MERGE_RESOLUTION|>--- conflicted
+++ resolved
@@ -20,15 +20,7 @@
         value.as_str().and_then(|s| match time::strptime(s, SQLITE_DATETIME_FMT) {
             Ok(tm) => Ok(tm.to_timespec()),
             Err(err) => Err(Error::FromSqlConversionFailure(Box::new(err))),
-<<<<<<< HEAD
-        }
-    }
-
-    unsafe fn column_has_valid_sqlite_type(stmt: *mut sqlite3_stmt, col: c_int) -> Result<()> {
-        String::column_has_valid_sqlite_type(stmt, col)
-=======
         })
->>>>>>> 9e494523
     }
 }
 
