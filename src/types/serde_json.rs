//! `ToSql` and `FromSql` implementation for JSON `Value`.
extern crate serde_json;

use self::serde_json::Value;

<<<<<<< HEAD
use types::{FromSql, FromSqlError, ToSql, ValueRef};

use ffi::sqlite3_stmt;
=======
use ::Result;
use types::{FromSql, FromSqlError, FromSqlResult, ToSql, ToSqlOutput, ValueRef};
>>>>>>> 4c8b0ab6

/// Serialize JSON `Value` to text.
impl ToSql for Value {
    fn to_sql(&self) -> Result<ToSqlOutput> {
        Ok(ToSqlOutput::from(serde_json::to_string(self).unwrap()))
    }
}

/// Deserialize text/blob to JSON `Value`.
impl FromSql for Value {
<<<<<<< HEAD
    fn column_result(value: ValueRef) -> Result<Self, FromSqlError> {
        match value {
                ValueRef::Text(s) => serde_json::from_str(s),
                ValueRef::Blob(b) => serde_json::from_slice(b),
=======
    fn column_result(value: ValueRef) -> FromSqlResult<Self> {
        match value {
                ValueRef::Text(ref s) => serde_json::from_str(s),
                ValueRef::Blob(ref b) => serde_json::from_slice(b),
>>>>>>> 4c8b0ab6
                _ => return Err(FromSqlError::InvalidType),
            }
            .map_err(|err| FromSqlError::Other(Box::new(err)))
    }
}

#[cfg(test)]
mod test {
    use Connection;
    use super::serde_json;

    fn checked_memory_handle() -> Connection {
        let db = Connection::open_in_memory().unwrap();
        db.execute_batch("CREATE TABLE foo (t TEXT, b BLOB)").unwrap();
        db
    }

    #[test]
    fn test_json_value() {
        let db = checked_memory_handle();

        let json = r#"{"foo": 13, "bar": "baz"}"#;
        let data: serde_json::Value = serde_json::from_str(json).unwrap();
        db.execute("INSERT INTO foo (t, b) VALUES (?, ?)",
                     &[&data, &json.as_bytes()])
            .unwrap();

        let t: serde_json::Value = db.query_row("SELECT t FROM foo", &[], |r| r.get(0)).unwrap();
        assert_eq!(data, t);
        let b: serde_json::Value = db.query_row("SELECT b FROM foo", &[], |r| r.get(0)).unwrap();
        assert_eq!(data, b);
    }
}<|MERGE_RESOLUTION|>--- conflicted
+++ resolved
@@ -3,14 +3,8 @@
 
 use self::serde_json::Value;
 
-<<<<<<< HEAD
-use types::{FromSql, FromSqlError, ToSql, ValueRef};
-
-use ffi::sqlite3_stmt;
-=======
 use ::Result;
 use types::{FromSql, FromSqlError, FromSqlResult, ToSql, ToSqlOutput, ValueRef};
->>>>>>> 4c8b0ab6
 
 /// Serialize JSON `Value` to text.
 impl ToSql for Value {
@@ -21,17 +15,10 @@
 
 /// Deserialize text/blob to JSON `Value`.
 impl FromSql for Value {
-<<<<<<< HEAD
-    fn column_result(value: ValueRef) -> Result<Self, FromSqlError> {
+    fn column_result(value: ValueRef) -> FromSqlResult<Self> {
         match value {
                 ValueRef::Text(s) => serde_json::from_str(s),
                 ValueRef::Blob(b) => serde_json::from_slice(b),
-=======
-    fn column_result(value: ValueRef) -> FromSqlResult<Self> {
-        match value {
-                ValueRef::Text(ref s) => serde_json::from_str(s),
-                ValueRef::Blob(ref b) => serde_json::from_slice(b),
->>>>>>> 4c8b0ab6
                 _ => return Err(FromSqlError::InvalidType),
             }
             .map_err(|err| FromSqlError::Other(Box::new(err)))
