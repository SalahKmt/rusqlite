use super::{ValueRef, Value};
use std::error::Error;
use std::fmt;

/// Enum listing possible errors from `FromSql` trait.
#[derive(Debug)]
pub enum FromSqlError {
    /// Error when an SQLite value is requested, but the type of the result cannot be converted to the
    /// requested Rust type.
    InvalidType,
    /// An error case available for implementors of the `FromSql` trait.
    Other(Box<Error + Send + Sync>),
}

impl fmt::Display for FromSqlError {
    fn fmt(&self, f: &mut fmt::Formatter) -> fmt::Result {
        match *self {
            FromSqlError::InvalidType => write!(f, "Invalid type"),
            FromSqlError::Other(ref err) => err.fmt(f),
        }
    }
}

impl Error for FromSqlError {
    fn description(&self) -> &str {
        match *self {
            FromSqlError::InvalidType => "invalid type",
            FromSqlError::Other(ref err) => err.description(),
        }
    }

    #[cfg_attr(feature="clippy", allow(match_same_arms))]
    fn cause(&self) -> Option<&Error> {
        match *self {
            FromSqlError::InvalidType => None,
<<<<<<< HEAD
            FromSqlError::Other(ref err) => Some(&**err),
        }
    }
}


/// A trait for types that can be created from a SQLite value.
pub trait FromSql: Sized {
    fn column_result(value: ValueRef) -> Result<Self, FromSqlError>;
}

impl FromSql for i32 {
    fn column_result(value: ValueRef) -> Result<Self, FromSqlError> {
=======
            FromSqlError::Other(ref err) => err.cause(),
        }
    }
}

/// Result type for implementors of the `FromSql` trait.
pub type FromSqlResult<T> = Result<T, FromSqlError>;

/// A trait for types that can be created from a SQLite value.
pub trait FromSql: Sized {
    fn column_result(value: ValueRef) -> FromSqlResult<Self>;
}

impl FromSql for i32 {
    fn column_result(value: ValueRef) -> FromSqlResult<Self> {
>>>>>>> 4c8b0ab6
        i64::column_result(value).map(|i| i as i32)
    }
}

impl FromSql for i64 {
<<<<<<< HEAD
    fn column_result(value: ValueRef) -> Result<Self, FromSqlError> {
=======
    fn column_result(value: ValueRef) -> FromSqlResult<Self> {
>>>>>>> 4c8b0ab6
        value.as_i64()
    }
}

impl FromSql for f64 {
<<<<<<< HEAD
    fn column_result(value: ValueRef) -> Result<Self, FromSqlError> {
=======
    fn column_result(value: ValueRef) -> FromSqlResult<Self> {
>>>>>>> 4c8b0ab6
        match value {
            ValueRef::Integer(i) => Ok(i as f64),
            ValueRef::Real(f) => Ok(f),
            _ => Err(FromSqlError::InvalidType),
        }
    }
}

impl FromSql for bool {
<<<<<<< HEAD
    fn column_result(value: ValueRef) -> Result<Self, FromSqlError> {
=======
    fn column_result(value: ValueRef) -> FromSqlResult<Self> {
>>>>>>> 4c8b0ab6
        i64::column_result(value).map(|i| match i {
            0 => false,
            _ => true,
        })
    }
}

impl FromSql for String {
<<<<<<< HEAD
    fn column_result(value: ValueRef) -> Result<Self, FromSqlError> {
=======
    fn column_result(value: ValueRef) -> FromSqlResult<Self> {
>>>>>>> 4c8b0ab6
        value.as_str().map(|s| s.to_string())
    }
}

impl FromSql for Vec<u8> {
<<<<<<< HEAD
    fn column_result(value: ValueRef) -> Result<Self, FromSqlError> {
=======
    fn column_result(value: ValueRef) -> FromSqlResult<Self> {
>>>>>>> 4c8b0ab6
        value.as_blob().map(|b| b.to_vec())
    }
}

impl<T: FromSql> FromSql for Option<T> {
<<<<<<< HEAD
    fn column_result(value: ValueRef) -> Result<Self, FromSqlError> {
=======
    fn column_result(value: ValueRef) -> FromSqlResult<Self> {
>>>>>>> 4c8b0ab6
        match value {
            ValueRef::Null => Ok(None),
            _ => FromSql::column_result(value).map(Some),
        }
    }
}

impl FromSql for Value {
<<<<<<< HEAD
    fn column_result(value: ValueRef) -> Result<Self, FromSqlError> {
=======
    fn column_result(value: ValueRef) -> FromSqlResult<Self> {
>>>>>>> 4c8b0ab6
        Ok(value.into())
    }
}<|MERGE_RESOLUTION|>--- conflicted
+++ resolved
@@ -33,21 +33,6 @@
     fn cause(&self) -> Option<&Error> {
         match *self {
             FromSqlError::InvalidType => None,
-<<<<<<< HEAD
-            FromSqlError::Other(ref err) => Some(&**err),
-        }
-    }
-}
-
-
-/// A trait for types that can be created from a SQLite value.
-pub trait FromSql: Sized {
-    fn column_result(value: ValueRef) -> Result<Self, FromSqlError>;
-}
-
-impl FromSql for i32 {
-    fn column_result(value: ValueRef) -> Result<Self, FromSqlError> {
-=======
             FromSqlError::Other(ref err) => err.cause(),
         }
     }
@@ -63,27 +48,18 @@
 
 impl FromSql for i32 {
     fn column_result(value: ValueRef) -> FromSqlResult<Self> {
->>>>>>> 4c8b0ab6
         i64::column_result(value).map(|i| i as i32)
     }
 }
 
 impl FromSql for i64 {
-<<<<<<< HEAD
-    fn column_result(value: ValueRef) -> Result<Self, FromSqlError> {
-=======
     fn column_result(value: ValueRef) -> FromSqlResult<Self> {
->>>>>>> 4c8b0ab6
         value.as_i64()
     }
 }
 
 impl FromSql for f64 {
-<<<<<<< HEAD
-    fn column_result(value: ValueRef) -> Result<Self, FromSqlError> {
-=======
     fn column_result(value: ValueRef) -> FromSqlResult<Self> {
->>>>>>> 4c8b0ab6
         match value {
             ValueRef::Integer(i) => Ok(i as f64),
             ValueRef::Real(f) => Ok(f),
@@ -93,11 +69,7 @@
 }
 
 impl FromSql for bool {
-<<<<<<< HEAD
-    fn column_result(value: ValueRef) -> Result<Self, FromSqlError> {
-=======
     fn column_result(value: ValueRef) -> FromSqlResult<Self> {
->>>>>>> 4c8b0ab6
         i64::column_result(value).map(|i| match i {
             0 => false,
             _ => true,
@@ -106,31 +78,19 @@
 }
 
 impl FromSql for String {
-<<<<<<< HEAD
-    fn column_result(value: ValueRef) -> Result<Self, FromSqlError> {
-=======
     fn column_result(value: ValueRef) -> FromSqlResult<Self> {
->>>>>>> 4c8b0ab6
         value.as_str().map(|s| s.to_string())
     }
 }
 
 impl FromSql for Vec<u8> {
-<<<<<<< HEAD
-    fn column_result(value: ValueRef) -> Result<Self, FromSqlError> {
-=======
     fn column_result(value: ValueRef) -> FromSqlResult<Self> {
->>>>>>> 4c8b0ab6
         value.as_blob().map(|b| b.to_vec())
     }
 }
 
 impl<T: FromSql> FromSql for Option<T> {
-<<<<<<< HEAD
-    fn column_result(value: ValueRef) -> Result<Self, FromSqlError> {
-=======
     fn column_result(value: ValueRef) -> FromSqlResult<Self> {
->>>>>>> 4c8b0ab6
         match value {
             ValueRef::Null => Ok(None),
             _ => FromSql::column_result(value).map(Some),
@@ -139,11 +99,7 @@
 }
 
 impl FromSql for Value {
-<<<<<<< HEAD
-    fn column_result(value: ValueRef) -> Result<Self, FromSqlError> {
-=======
     fn column_result(value: ValueRef) -> FromSqlResult<Self> {
->>>>>>> 4c8b0ab6
         Ok(value.into())
     }
 }