<<<<<<< HEAD
use ::types::FromSqlError;
=======
use ::types::{FromSqlError, FromSqlResult};
>>>>>>> 4c8b0ab6
use super::{Value, Type};

/// A non-owning [dynamic type value](http://sqlite.org/datatype3.html). Typically the
/// memory backing this value is owned by SQLite.
///
/// See [`Value`](enum.Value.html) for an owning dynamic type value.
#[derive(Copy,Clone,Debug,PartialEq)]
pub enum ValueRef<'a> {
    /// The value is a `NULL` value.
    Null,
    /// The value is a signed integer.
    Integer(i64),
    /// The value is a floating point number.
    Real(f64),
    /// The value is a text string.
    Text(&'a str),
    /// The value is a blob of data
    Blob(&'a [u8]),
}

impl<'a> ValueRef<'a> {
    pub fn data_type(&self) -> Type {
        match *self {
            ValueRef::Null => Type::Null,
            ValueRef::Integer(_) => Type::Integer,
            ValueRef::Real(_) => Type::Real,
            ValueRef::Text(_) => Type::Text,
            ValueRef::Blob(_) => Type::Blob,
        }
    }
}

impl<'a> ValueRef<'a> {
    /// If `self` is case `Integer`, returns the integral value. Otherwise, returns
    /// `Err(Error::InvalidColumnType)`.
<<<<<<< HEAD
    pub fn as_i64(&self) -> Result<i64, FromSqlError> {
=======
    pub fn as_i64(&self) -> FromSqlResult<i64> {
>>>>>>> 4c8b0ab6
        match *self {
            ValueRef::Integer(i) => Ok(i),
            _ => Err(FromSqlError::InvalidType),
        }
    }

    /// If `self` is case `Real`, returns the floating point value. Otherwise, returns
    /// `Err(Error::InvalidColumnType)`.
<<<<<<< HEAD
    pub fn as_f64(&self) -> Result<f64, FromSqlError> {
=======
    pub fn as_f64(&self) -> FromSqlResult<f64> {
>>>>>>> 4c8b0ab6
        match *self {
            ValueRef::Real(f) => Ok(f),
            _ => Err(FromSqlError::InvalidType),
        }
    }

    /// If `self` is case `Text`, returns the string value. Otherwise, returns
    /// `Err(Error::InvalidColumnType)`.
<<<<<<< HEAD
    pub fn as_str(&self) -> Result<&str, FromSqlError> {
        match *self {
            ValueRef::Text(t) => Ok(t),
=======
    pub fn as_str(&self) -> FromSqlResult<&str> {
        match *self {
            ValueRef::Text(ref t) => Ok(t),
>>>>>>> 4c8b0ab6
            _ => Err(FromSqlError::InvalidType),
        }
    }

    /// If `self` is case `Blob`, returns the byte slice. Otherwise, returns
    /// `Err(Error::InvalidColumnType)`.
<<<<<<< HEAD
    pub fn as_blob(&self) -> Result<&[u8], FromSqlError> {
        match *self {
            ValueRef::Blob(b) => Ok(b),
=======
    pub fn as_blob(&self) -> FromSqlResult<&[u8]> {
        match *self {
            ValueRef::Blob(ref b) => Ok(b),
>>>>>>> 4c8b0ab6
            _ => Err(FromSqlError::InvalidType),
        }
    }
}

impl<'a> From<ValueRef<'a>> for Value {
    fn from(borrowed: ValueRef) -> Value {
        match borrowed {
            ValueRef::Null => Value::Null,
            ValueRef::Integer(i) => Value::Integer(i),
            ValueRef::Real(r) => Value::Real(r),
            ValueRef::Text(s) => Value::Text(s.to_string()),
            ValueRef::Blob(b) => Value::Blob(b.to_vec()),
        }
    }
}

impl<'a> From<&'a str> for ValueRef<'a> {
    fn from(s: &str) -> ValueRef {
        ValueRef::Text(s)
    }
}

impl<'a> From<&'a [u8]> for ValueRef<'a> {
    fn from(s: &[u8]) -> ValueRef {
        ValueRef::Blob(s)
    }
}

impl<'a> From<&'a Value> for ValueRef<'a> {
    fn from(value: &'a Value) -> ValueRef<'a> {
        match *value {
            Value::Null => ValueRef::Null,
            Value::Integer(i) => ValueRef::Integer(i),
            Value::Real(r) => ValueRef::Real(r),
            Value::Text(ref s) => ValueRef::Text(s),
            Value::Blob(ref b) => ValueRef::Blob(b),
        }
    }
}<|MERGE_RESOLUTION|>--- conflicted
+++ resolved
@@ -1,8 +1,4 @@
-<<<<<<< HEAD
-use ::types::FromSqlError;
-=======
 use ::types::{FromSqlError, FromSqlResult};
->>>>>>> 4c8b0ab6
 use super::{Value, Type};
 
 /// A non-owning [dynamic type value](http://sqlite.org/datatype3.html). Typically the
@@ -38,11 +34,7 @@
 impl<'a> ValueRef<'a> {
     /// If `self` is case `Integer`, returns the integral value. Otherwise, returns
     /// `Err(Error::InvalidColumnType)`.
-<<<<<<< HEAD
-    pub fn as_i64(&self) -> Result<i64, FromSqlError> {
-=======
     pub fn as_i64(&self) -> FromSqlResult<i64> {
->>>>>>> 4c8b0ab6
         match *self {
             ValueRef::Integer(i) => Ok(i),
             _ => Err(FromSqlError::InvalidType),
@@ -51,11 +43,7 @@
 
     /// If `self` is case `Real`, returns the floating point value. Otherwise, returns
     /// `Err(Error::InvalidColumnType)`.
-<<<<<<< HEAD
-    pub fn as_f64(&self) -> Result<f64, FromSqlError> {
-=======
     pub fn as_f64(&self) -> FromSqlResult<f64> {
->>>>>>> 4c8b0ab6
         match *self {
             ValueRef::Real(f) => Ok(f),
             _ => Err(FromSqlError::InvalidType),
@@ -64,30 +52,18 @@
 
     /// If `self` is case `Text`, returns the string value. Otherwise, returns
     /// `Err(Error::InvalidColumnType)`.
-<<<<<<< HEAD
-    pub fn as_str(&self) -> Result<&str, FromSqlError> {
+    pub fn as_str(&self) -> FromSqlResult<&str> {
         match *self {
             ValueRef::Text(t) => Ok(t),
-=======
-    pub fn as_str(&self) -> FromSqlResult<&str> {
-        match *self {
-            ValueRef::Text(ref t) => Ok(t),
->>>>>>> 4c8b0ab6
             _ => Err(FromSqlError::InvalidType),
         }
     }
 
     /// If `self` is case `Blob`, returns the byte slice. Otherwise, returns
     /// `Err(Error::InvalidColumnType)`.
-<<<<<<< HEAD
-    pub fn as_blob(&self) -> Result<&[u8], FromSqlError> {
+    pub fn as_blob(&self) -> FromSqlResult<&[u8]> {
         match *self {
             ValueRef::Blob(b) => Ok(b),
-=======
-    pub fn as_blob(&self) -> FromSqlResult<&[u8]> {
-        match *self {
-            ValueRef::Blob(ref b) => Ok(b),
->>>>>>> 4c8b0ab6
             _ => Err(FromSqlError::InvalidType),
         }
     }
