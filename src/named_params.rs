--- conflicted
+++ resolved
@@ -191,15 +191,9 @@
         stmt.execute_named(&[(":x", &"one")]).unwrap();
 
         let result: Option<String> = db.query_row("SELECT y FROM test WHERE x = 'one'",
-<<<<<<< HEAD
-                                  &[],
-                                  |row| row.get(0))
-                       .unwrap();
-=======
                                                   &[],
                                                   |row| row.get(0))
                                        .unwrap();
->>>>>>> 2cb6c59b
         assert!(result.is_none());
     }
 
@@ -214,15 +208,9 @@
         stmt.execute_named(&[(":y", &"two")]).unwrap();
 
         let result: String = db.query_row("SELECT x FROM test WHERE y = 'two'",
-<<<<<<< HEAD
-                                  &[],
-                                  |row| row.get(0))
-                       .unwrap();
-=======
                                           &[],
                                           |row| row.get(0))
                                .unwrap();
->>>>>>> 2cb6c59b
         assert_eq!(result, "one");
     }
 }