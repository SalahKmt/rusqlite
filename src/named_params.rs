--- conflicted
+++ resolved
@@ -196,15 +196,10 @@
         let mut stmt = db.prepare("INSERT INTO test (x, y) VALUES (:x, :y)").unwrap();
         stmt.execute_named(&[(":x", &"one")]).unwrap();
 
-<<<<<<< HEAD
-        let result = db.query_row("SELECT y FROM test WHERE x = 'one'",
+        let result: Option<String> = db.query_row("SELECT y FROM test WHERE x = 'one'",
                                   &[],
-                                  |row| row.get::<Option<String>>(0))
+                                  |row| row.get(0))
                        .unwrap();
-=======
-        let result: Option<String> = db.query_row("SELECT y FROM test WHERE x = 'one'", &[],
-                                  |row| row.get(0)).unwrap();
->>>>>>> 12f26e78
         assert!(result.is_none());
     }
 
@@ -218,15 +213,10 @@
         stmt.execute_named(&[(":x", &"one")]).unwrap();
         stmt.execute_named(&[(":y", &"two")]).unwrap();
 
-<<<<<<< HEAD
-        let result = db.query_row("SELECT x FROM test WHERE y = 'two'",
+        let result: String = db.query_row("SELECT x FROM test WHERE y = 'two'",
                                   &[],
-                                  |row| row.get::<String>(0))
+                                  |row| row.get(0))
                        .unwrap();
-=======
-        let result: String = db.query_row("SELECT x FROM test WHERE y = 'two'", &[],
-                                  |row| row.get(0)).unwrap();
->>>>>>> 12f26e78
         assert_eq!(result, "one");
     }
 }