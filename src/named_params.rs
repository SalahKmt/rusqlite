--- conflicted
+++ resolved
@@ -227,20 +227,11 @@
                    1);
         assert_eq!(db.execute_named("INSERT INTO foo(x) VALUES (:x)", &[(":x", &2i32)]).unwrap(),
                    1);
-<<<<<<< HEAD
-        let sum: i32 = db.query_row_named("SELECT SUM(x) FROM foo WHERE x > :x",
-                             &[(":x", &0i32)],
-                             |r| r.get(0))
-            .unwrap();
-        assert_eq!(3i32, sum);
-=======
-
         assert_eq!(3i32,
                    db.query_row_named::<i32, _>("SELECT SUM(x) FROM foo WHERE x > :x",
                                                   &[(":x", &0i32)],
                                                   |r| r.get(0))
                        .unwrap());
->>>>>>> 4a057480
     }
 
     #[test]
@@ -253,19 +244,11 @@
         let mut stmt = db.prepare("INSERT INTO test (name) VALUES (:name)").unwrap();
         stmt.execute_named(&[(":name", &"one")]).unwrap();
 
-<<<<<<< HEAD
-        let count: i32 = db.query_row_named("SELECT COUNT(*) FROM test WHERE name = :name",
-                             &[(":name", &"one")],
-                             |r| r.get(0))
-            .unwrap();
-        assert_eq!(1i32, count);
-=======
         assert_eq!(1i32,
                    db.query_row_named::<i32, _>("SELECT COUNT(*) FROM test WHERE name = :name",
                                                   &[(":name", &"one")],
                                                   |r| r.get(0))
                        .unwrap());
->>>>>>> 4a057480
     }
 
     #[test]
