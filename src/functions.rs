//! Create or redefine SQL functions.
//!
//! # Example
//!
//! Adding a `regexp` function to a connection in which compiled regular expressions
//! are cached in a `HashMap`. For an alternative implementation that uses SQLite's
//! [Function Auxilliary Data](https://www.sqlite.org/c3ref/get_auxdata.html) interface
//! to avoid recompiling regular expressions, see the unit tests for this module.
//!
//! ```rust
//! extern crate libsqlite3_sys;
//! extern crate rusqlite;
//! extern crate regex;
//!
//! use rusqlite::{Connection, Error, Result};
//! use std::collections::HashMap;
//! use regex::Regex;
//!
//! fn add_regexp_function(db: &Connection) -> Result<()> {
//!     let mut cached_regexes = HashMap::new();
//!     db.create_scalar_function("regexp", 2, true, move |ctx| {
//!         let regex_s = try!(ctx.get::<String>(0));
//!         let entry = cached_regexes.entry(regex_s.clone());
//!         let regex = {
//!             use std::collections::hash_map::Entry::{Occupied, Vacant};
//!             match entry {
//!                 Occupied(occ) => occ.into_mut(),
//!                 Vacant(vac) => {
//!                     match Regex::new(&regex_s) {
//!                         Ok(r) => vac.insert(r),
//!                         Err(err) => return Err(Error::UserFunctionError(Box::new(err))),
//!                     }
//!                 }
//!             }
//!         };
//!
//!         let text = try!(ctx.get::<String>(1));
//!         Ok(regex.is_match(&text))
//!     })
//! }
//!
//! fn main() {
//!     let db = Connection::open_in_memory().unwrap();
//!     add_regexp_function(&db).unwrap();
//!
//!     let is_match: bool = db.query_row("SELECT regexp('[aeiou]*', 'aaaaeeeiii')", &[],
//!                                 |row| row.get(0)).unwrap();
//!
//!     assert!(is_match);
//! }
//! ```
use std::error::Error as StdError;
use std::ffi::CStr;
use std::mem;
use std::ptr;
use std::slice;
use libc::{c_int, c_char, c_void};

use ffi;
use ffi::sqlite3_context;
use ffi::sqlite3_value;

<<<<<<< HEAD
use types::{Null, FromSql, FromSqlError, ValueRef};
=======
use types::{ToSql, ToSqlOutput, FromSql, FromSqlError, ValueRef};
>>>>>>> 4c8b0ab6

use {Result, Error, Connection, str_to_cstring, InnerConnection};

fn set_result<'a>(ctx: *mut sqlite3_context, result: &ToSqlOutput<'a>) {
    let value = match *result {
        ToSqlOutput::Borrowed(v) => v,
        ToSqlOutput::Owned(ref v) => ValueRef::from(v),

        #[cfg(feature = "blob")]
        ToSqlOutput::ZeroBlob(len) => {
            return unsafe { ffi::sqlite3_result_zeroblob(ctx, len) };
        }
    };

    match value {
        ValueRef::Null => unsafe { ffi::sqlite3_result_null(ctx) },
        ValueRef::Integer(i) => unsafe { ffi::sqlite3_result_int64(ctx, i) },
        ValueRef::Real(r) => unsafe { ffi::sqlite3_result_double(ctx, r) },
        ValueRef::Text(ref s) => unsafe {
            let length = s.len();
            if length > ::std::i32::MAX as usize {
                ffi::sqlite3_result_error_toobig(ctx);
            } else {
                let c_str = match str_to_cstring(s) {
                    Ok(c_str) => c_str,
                    // TODO sqlite3_result_error
                    Err(_) => return ffi::sqlite3_result_error_code(ctx, ffi::SQLITE_MISUSE),
                };
                let destructor = if length > 0 {
                    ffi::SQLITE_TRANSIENT()
                } else {
                    ffi::SQLITE_STATIC()
                };
                ffi::sqlite3_result_text(ctx, c_str.as_ptr(), length as c_int, destructor);
            }
        },
        ValueRef::Blob(ref b) => unsafe {
            let length = b.len();
            if length > ::std::i32::MAX as usize {
                ffi::sqlite3_result_error_toobig(ctx);
            } else if length == 0 {
                ffi::sqlite3_result_zeroblob(ctx, 0)
            } else {
                ffi::sqlite3_result_blob(ctx,
                                         b.as_ptr() as *const c_void,
                                         length as c_int,
                                         ffi::SQLITE_TRANSIENT());
            }
        },
    }
}

unsafe fn report_error(ctx: *mut sqlite3_context, err: &Error) {
    match err {
        &Error::SqliteFailure(ref err, ref s) => {
            ffi::sqlite3_result_error_code(ctx, err.extended_code);
            if let Some(Ok(cstr)) = s.as_ref().map(|s| str_to_cstring(s)) {
                ffi::sqlite3_result_error(ctx, cstr.as_ptr(), -1);
            }
        }
        _ => {
            ffi::sqlite3_result_error_code(ctx, ffi::SQLITE_CONSTRAINT_FUNCTION);
            if let Ok(cstr) = str_to_cstring(err.description()) {
                ffi::sqlite3_result_error(ctx, cstr.as_ptr(), -1);
            }
        }
    }
}

impl<'a> ValueRef<'a> {
    unsafe fn from_value(value: *mut sqlite3_value) -> ValueRef<'a> {
        use std::slice::from_raw_parts;

        match ffi::sqlite3_value_type(value) {
            ffi::SQLITE_NULL => ValueRef::Null,
            ffi::SQLITE_INTEGER => ValueRef::Integer(ffi::sqlite3_value_int64(value)),
            ffi::SQLITE_FLOAT => ValueRef::Real(ffi::sqlite3_value_double(value)),
            ffi::SQLITE_TEXT => {
                let text = ffi::sqlite3_value_text(value);
                assert!(!text.is_null(),
                        "unexpected SQLITE_TEXT value type with NULL data");
                let s = CStr::from_ptr(text as *const c_char);

                // sqlite3_value_text returns UTF8 data, so our unwrap here should be fine.
                let s = s.to_str().expect("sqlite3_value_text returned invalid UTF-8");
                ValueRef::Text(s)
            }
            ffi::SQLITE_BLOB => {
                let blob = ffi::sqlite3_value_blob(value);
                assert!(!blob.is_null(),
                        "unexpected SQLITE_BLOB value type with NULL data");

                let len = ffi::sqlite3_value_bytes(value);
                assert!(len >= 0,
                        "unexpected negative return from sqlite3_value_bytes");

                ValueRef::Blob(from_raw_parts(blob as *const u8, len as usize))
            }
            _ => unreachable!("sqlite3_value_type returned invalid value"),
        }
    }
}

unsafe extern "C" fn free_boxed_value<T>(p: *mut c_void) {
    let _: Box<T> = Box::from_raw(mem::transmute(p));
}

/// Context is a wrapper for the SQLite function evaluation context.
pub struct Context<'a> {
    ctx: *mut sqlite3_context,
    args: &'a [*mut sqlite3_value],
}

impl<'a> Context<'a> {
    /// Returns the number of arguments to the function.
    pub fn len(&self) -> usize {
        self.args.len()
    }
    /// Returns `true` when there is no argument.
    pub fn is_empty(&self) -> bool {
        self.args.is_empty()
    }

    /// Returns the `idx`th argument as a `T`.
    ///
    /// # Failure
    ///
    /// Will panic if `idx` is greater than or equal to `self.len()`.
    ///
    /// Will return Err if the underlying SQLite type cannot be converted to a `T`.
    pub fn get<T: FromSql>(&self, idx: usize) -> Result<T> {
        let arg = self.args[idx];
        let value = unsafe { ValueRef::from_value(arg) };
        FromSql::column_result(value).map_err(|err| match err {
            FromSqlError::InvalidType => {
                Error::InvalidFunctionParameterType(idx, value.data_type())
            }
            FromSqlError::Other(err) => {
                Error::FromSqlConversionFailure(idx, value.data_type(), err)
            }
        })
    }

    /// Sets the auxilliary data associated with a particular parameter. See
    /// https://www.sqlite.org/c3ref/get_auxdata.html for a discussion of
    /// this feature, or the unit tests of this module for an example.
    pub fn set_aux<T>(&self, arg: c_int, value: T) {
        let boxed = Box::into_raw(Box::new(value));
        unsafe {
            ffi::sqlite3_set_auxdata(self.ctx,
                                     arg,
                                     mem::transmute(boxed),
                                     Some(free_boxed_value::<T>))
        };
    }

    /// Gets the auxilliary data that was associated with a given parameter
    /// via `set_aux`. Returns `None` if no data has been associated.
    ///
    /// # Unsafety
    ///
    /// This function is unsafe as there is no guarantee that the type `T`
    /// requested matches the type `T` that was provided to `set_aux`. The
    /// types must be identical.
    pub unsafe fn get_aux<T>(&self, arg: c_int) -> Option<&T> {
        let p = ffi::sqlite3_get_auxdata(self.ctx, arg) as *mut T;
        if p.is_null() { None } else { Some(&*p) }
    }
}

/// Aggregate is the callback interface for user-defined aggregate function.
///
/// `A` is the type of the aggregation context and `T` is the type of the final result.
/// Implementations should be stateless.
pub trait Aggregate<A, T>
    where T: ToSql
{
    /// Initializes the aggregation context. Will be called prior to the first call
    /// to `step()` to set up the context for an invocation of the function. (Note:
    /// `init()` will not be called if the there are no rows.)
    fn init(&self) -> A;

    /// "step" function called once for each row in an aggregate group. May be called
    /// 0 times if there are no rows.
    fn step(&self, &mut Context, &mut A) -> Result<()>;

    /// Computes and returns the final result. Will be called exactly once for each
    /// invocation of the function. If `step()` was called at least once, will be given
    /// `Some(A)` (the same `A` as was created by `init` and given to `step`); if `step()`
    /// was not called (because the function is running against 0 rows), will be given
    /// `None`.
    fn finalize(&self, Option<A>) -> Result<T>;
}

impl Connection {
    /// Attach a user-defined scalar function to this database connection.
    ///
    /// `fn_name` is the name the function will be accessible from SQL.
    /// `n_arg` is the number of arguments to the function. Use `-1` for a variable
    /// number. If the function always returns the same value given the same
    /// input, `deterministic` should be `true`.
    ///
    /// The function will remain available until the connection is closed or
    /// until it is explicitly removed via `remove_function`.
    ///
    /// # Example
    ///
    /// ```rust
    /// # use rusqlite::{Connection, Result};
    /// fn scalar_function_example(db: Connection) -> Result<()> {
    ///     try!(db.create_scalar_function("halve", 1, true, |ctx| {
    ///         let value = try!(ctx.get::<f64>(0));
    ///         Ok(value / 2f64)
    ///     }));
    ///
    ///     let six_halved: f64 = try!(db.query_row("SELECT halve(6)", &[], |r| r.get(0)));
    ///     assert_eq!(six_halved, 3f64);
    ///     Ok(())
    /// }
    /// ```
    ///
    /// # Failure
    ///
    /// Will return Err if the function could not be attached to the connection.
    pub fn create_scalar_function<F, T>(&self,
                                        fn_name: &str,
                                        n_arg: c_int,
                                        deterministic: bool,
                                        x_func: F)
                                        -> Result<()>
        where F: FnMut(&Context) -> Result<T>,
              T: ToSql
    {
        self.db.borrow_mut().create_scalar_function(fn_name, n_arg, deterministic, x_func)
    }

    /// Attach a user-defined aggregate function to this database connection.
    ///
    /// # Failure
    ///
    /// Will return Err if the function could not be attached to the connection.
    pub fn create_aggregate_function<A, D, T>(&self,
                                              fn_name: &str,
                                              n_arg: c_int,
                                              deterministic: bool,
                                              aggr: D)
                                              -> Result<()>
        where D: Aggregate<A, T>,
              T: ToSql
    {
        self.db
            .borrow_mut()
            .create_aggregate_function(fn_name, n_arg, deterministic, aggr)
    }

    /// Removes a user-defined function from this database connection.
    ///
    /// `fn_name` and `n_arg` should match the name and number of arguments
    /// given to `create_scalar_function` or `create_aggregate_function`.
    ///
    /// # Failure
    ///
    /// Will return Err if the function could not be removed.
    pub fn remove_function(&self, fn_name: &str, n_arg: c_int) -> Result<()> {
        self.db.borrow_mut().remove_function(fn_name, n_arg)
    }
}

impl InnerConnection {
    fn create_scalar_function<F, T>(&mut self,
                                    fn_name: &str,
                                    n_arg: c_int,
                                    deterministic: bool,
                                    x_func: F)
                                    -> Result<()>
        where F: FnMut(&Context) -> Result<T>,
              T: ToSql
    {
        unsafe extern "C" fn call_boxed_closure<F, T>(ctx: *mut sqlite3_context,
                                                      argc: c_int,
                                                      argv: *mut *mut sqlite3_value)
            where F: FnMut(&Context) -> Result<T>,
                  T: ToSql
        {
            let ctx = Context {
                ctx: ctx,
                args: slice::from_raw_parts(argv, argc as usize),
            };
            let boxed_f: *mut F = mem::transmute(ffi::sqlite3_user_data(ctx.ctx));
            assert!(!boxed_f.is_null(), "Internal error - null function pointer");

            let t = (*boxed_f)(&ctx);
            let t = t.as_ref().map(|t| ToSql::to_sql(t));

            match t {
                Ok(Ok(ref value)) => set_result(ctx.ctx, value),
                Ok(Err(err)) => report_error(ctx.ctx, &err),
                Err(err) => report_error(ctx.ctx, err),
            }
        }

        let boxed_f: *mut F = Box::into_raw(Box::new(x_func));
        let c_name = try!(str_to_cstring(fn_name));
        let mut flags = ffi::SQLITE_UTF8;
        if deterministic {
            flags |= ffi::SQLITE_DETERMINISTIC;
        }
        let r = unsafe {
            ffi::sqlite3_create_function_v2(self.db(),
                                            c_name.as_ptr(),
                                            n_arg,
                                            flags,
                                            mem::transmute(boxed_f),
                                            Some(call_boxed_closure::<F, T>),
                                            None,
                                            None,
                                            Some(free_boxed_value::<F>))
        };
        self.decode_result(r)
    }

    fn create_aggregate_function<A, D, T>(&mut self,
                                          fn_name: &str,
                                          n_arg: c_int,
                                          deterministic: bool,
                                          aggr: D)
                                          -> Result<()>
        where D: Aggregate<A, T>,
              T: ToSql
    {
        unsafe fn aggregate_context<A>(ctx: *mut sqlite3_context,
                                       bytes: usize)
                                       -> Option<*mut *mut A> {
            let pac = ffi::sqlite3_aggregate_context(ctx, bytes as c_int) as *mut *mut A;
            if pac.is_null() {
                return None;
            }
            Some(pac)
        }

        unsafe extern "C" fn call_boxed_step<A, D, T>(ctx: *mut sqlite3_context,
                                                      argc: c_int,
                                                      argv: *mut *mut sqlite3_value)
            where D: Aggregate<A, T>,
                  T: ToSql
        {
            let boxed_aggr: *mut D = mem::transmute(ffi::sqlite3_user_data(ctx));
            assert!(!boxed_aggr.is_null(),
                    "Internal error - null aggregate pointer");

            let pac = match aggregate_context(ctx, ::std::mem::size_of::<*mut A>()) {
                Some(pac) => pac,
                None => {
                    ffi::sqlite3_result_error_nomem(ctx);
                    return;
                }
            };

            if (*pac).is_null() {
                *pac = Box::into_raw(Box::new((*boxed_aggr).init()));
            }

            let mut ctx = Context {
                ctx: ctx,
                args: slice::from_raw_parts(argv, argc as usize),
            };

            match (*boxed_aggr).step(&mut ctx, &mut **pac) {
                Ok(_) => {}
                Err(err) => report_error(ctx.ctx, &err),
            };
        }

        unsafe extern "C" fn call_boxed_final<A, D, T>(ctx: *mut sqlite3_context)
            where D: Aggregate<A, T>,
                  T: ToSql
        {
            let boxed_aggr: *mut D = mem::transmute(ffi::sqlite3_user_data(ctx));
            assert!(!boxed_aggr.is_null(),
                    "Internal error - null aggregate pointer");

            // Within the xFinal callback, it is customary to set N=0 in calls to
            // sqlite3_aggregate_context(C,N) so that no pointless memory allocations occur.
            let a: Option<A> = match aggregate_context(ctx, 0) {
                Some(pac) => {
                    if (*pac).is_null() {
                        None
                    } else {
                        let a = Box::from_raw(*pac);
                        Some(*a)
                    }
                }
                None => None,
            };

            let t = (*boxed_aggr).finalize(a);
            let t = t.as_ref().map(|t| ToSql::to_sql(t));
            match t {
                Ok(Ok(ref value)) => set_result(ctx, value),
                Ok(Err(err)) => report_error(ctx, &err),
                Err(err) => report_error(ctx, err),
            }
        }

        let boxed_aggr: *mut D = Box::into_raw(Box::new(aggr));
        let c_name = try!(str_to_cstring(fn_name));
        let mut flags = ffi::SQLITE_UTF8;
        if deterministic {
            flags |= ffi::SQLITE_DETERMINISTIC;
        }
        let r = unsafe {
            ffi::sqlite3_create_function_v2(self.db(),
                                            c_name.as_ptr(),
                                            n_arg,
                                            flags,
                                            mem::transmute(boxed_aggr),
                                            None,
                                            Some(call_boxed_step::<A, D, T>),
                                            Some(call_boxed_final::<A, D, T>),
                                            Some(free_boxed_value::<D>))
        };
        self.decode_result(r)
    }

    fn remove_function(&mut self, fn_name: &str, n_arg: c_int) -> Result<()> {
        let c_name = try!(str_to_cstring(fn_name));
        let r = unsafe {
            ffi::sqlite3_create_function_v2(self.db(),
                                            c_name.as_ptr(),
                                            n_arg,
                                            ffi::SQLITE_UTF8,
                                            ptr::null_mut(),
                                            None,
                                            None,
                                            None,
                                            None)
        };
        self.decode_result(r)
    }
}

#[cfg(test)]
mod test {
    extern crate regex;

    use std::collections::HashMap;
    use libc::c_double;
    use self::regex::Regex;
    use std::f64::EPSILON;

    use {Connection, Error, Result};
    use functions::{Aggregate, Context};

    fn half(ctx: &Context) -> Result<c_double> {
        assert!(ctx.len() == 1, "called with unexpected number of arguments");
        let value = try!(ctx.get::<c_double>(0));
        Ok(value / 2f64)
    }

    #[test]
    fn test_function_half() {
        let db = Connection::open_in_memory().unwrap();
        db.create_scalar_function("half", 1, true, half).unwrap();
        let result: Result<f64> = db.query_row("SELECT half(6)", &[], |r| r.get(0));

        assert!((3f64 - result.unwrap()).abs() < EPSILON);
    }

    #[test]
    fn test_remove_function() {
        let db = Connection::open_in_memory().unwrap();
        db.create_scalar_function("half", 1, true, half).unwrap();
        let result: Result<f64> = db.query_row("SELECT half(6)", &[], |r| r.get(0));
        assert!((3f64 - result.unwrap()).abs() < EPSILON);

        db.remove_function("half", 1).unwrap();
        let result: Result<f64> = db.query_row("SELECT half(6)", &[], |r| r.get(0));
        assert!(result.is_err());
    }

    // This implementation of a regexp scalar function uses SQLite's auxilliary data
    // (https://www.sqlite.org/c3ref/get_auxdata.html) to avoid recompiling the regular
    // expression multiple times within one query.
    fn regexp_with_auxilliary(ctx: &Context) -> Result<bool> {
        assert!(ctx.len() == 2, "called with unexpected number of arguments");

        let saved_re: Option<&Regex> = unsafe { ctx.get_aux(0) };
        let new_re = match saved_re {
            None => {
                let s = try!(ctx.get::<String>(0));
                match Regex::new(&s) {
                    Ok(r) => Some(r),
                    Err(err) => return Err(Error::UserFunctionError(Box::new(err))),
                }
            }
            Some(_) => None,
        };

        let is_match = {
            let re = saved_re.unwrap_or_else(|| new_re.as_ref().unwrap());

            let text = try!(ctx.get::<String>(1));
            re.is_match(&text)
        };

        if let Some(re) = new_re {
            ctx.set_aux(0, re);
        }

        Ok(is_match)
    }

    #[test]
    #[cfg_attr(rustfmt, rustfmt_skip)]
    fn test_function_regexp_with_auxilliary() {
        let db = Connection::open_in_memory().unwrap();
        db.execute_batch("BEGIN;
                         CREATE TABLE foo (x string);
                         INSERT INTO foo VALUES ('lisa');
                         INSERT INTO foo VALUES ('lXsi');
                         INSERT INTO foo VALUES ('lisX');
                         END;").unwrap();
        db.create_scalar_function("regexp", 2, true, regexp_with_auxilliary).unwrap();

        let result: Result<bool> = db.query_row("SELECT regexp('l.s[aeiouy]', 'lisa')",
                                  &[],
                                  |r| r.get(0));

        assert_eq!(true, result.unwrap());

        let result: Result<i64> =
            db.query_row("SELECT COUNT(*) FROM foo WHERE regexp('l.s[aeiouy]', x) == 1",
                         &[],
                         |r| r.get(0));

        assert_eq!(2, result.unwrap());
    }

    #[test]
    #[cfg_attr(rustfmt, rustfmt_skip)]
    fn test_function_regexp_with_hashmap_cache() {
        let db = Connection::open_in_memory().unwrap();
        db.execute_batch("BEGIN;
                         CREATE TABLE foo (x string);
                         INSERT INTO foo VALUES ('lisa');
                         INSERT INTO foo VALUES ('lXsi');
                         INSERT INTO foo VALUES ('lisX');
                         END;").unwrap();

        // This implementation of a regexp scalar function uses a captured HashMap
        // to keep cached regular expressions around (even across multiple queries)
        // until the function is removed.
        let mut cached_regexes = HashMap::new();
        db.create_scalar_function("regexp", 2, true, move |ctx| {
            assert!(ctx.len() == 2, "called with unexpected number of arguments");

            let regex_s = try!(ctx.get::<String>(0));
            let entry = cached_regexes.entry(regex_s.clone());
            let regex = {
                use std::collections::hash_map::Entry::{Occupied, Vacant};
                match entry {
                    Occupied(occ) => occ.into_mut(),
                    Vacant(vac) => {
                        match Regex::new(&regex_s) {
                            Ok(r) => vac.insert(r),
                            Err(err) => return Err(Error::UserFunctionError(Box::new(err))),
                        }
                    }
                }
            };

            let text = try!(ctx.get::<String>(1));
            Ok(regex.is_match(&text))
        }).unwrap();

        let result: Result<bool> = db.query_row("SELECT regexp('l.s[aeiouy]', 'lisa')",
                                  &[],
                                  |r| r.get(0));

        assert_eq!(true, result.unwrap());

        let result: Result<i64> =
            db.query_row("SELECT COUNT(*) FROM foo WHERE regexp('l.s[aeiouy]', x) == 1",
                         &[],
                         |r| r.get(0));

        assert_eq!(2, result.unwrap());
    }

    #[test]
    fn test_varargs_function() {
        let db = Connection::open_in_memory().unwrap();
        db.create_scalar_function("my_concat", -1, true, |ctx| {
                let mut ret = String::new();

                for idx in 0..ctx.len() {
                    let s = try!(ctx.get::<String>(idx));
                    ret.push_str(&s);
                }

                Ok(ret)
            })
            .unwrap();

        for &(expected, query) in &[("", "SELECT my_concat()"),
                                    ("onetwo", "SELECT my_concat('one', 'two')"),
                                    ("abc", "SELECT my_concat('a', 'b', 'c')")] {
            let result: String = db.query_row(query, &[], |r| r.get(0)).unwrap();
            assert_eq!(expected, result);
        }
    }

    struct Sum;
    struct Count;

    impl Aggregate<i64, Option<i64>> for Sum {
        fn init(&self) -> i64 {
            0
        }

        fn step(&self, ctx: &mut Context, sum: &mut i64) -> Result<()> {
            *sum += try!(ctx.get::<i64>(0));
            Ok(())
        }

        fn finalize(&self, sum: Option<i64>) -> Result<Option<i64>> {
            Ok(sum)
        }
    }

    impl Aggregate<i64, i64> for Count {
        fn init(&self) -> i64 {
            0
        }

        fn step(&self, _ctx: &mut Context, sum: &mut i64) -> Result<()> {
            *sum += 1;
            Ok(())
        }

        fn finalize(&self, sum: Option<i64>) -> Result<i64> {
            Ok(sum.unwrap_or(0))
        }
    }

    #[test]
    fn test_sum() {
        let db = Connection::open_in_memory().unwrap();
        db.create_aggregate_function("my_sum", 1, true, Sum).unwrap();

        // sum should return NULL when given no columns (contrast with count below)
        let no_result = "SELECT my_sum(i) FROM (SELECT 2 AS i WHERE 1 <> 1)";
        let result: Option<i64> = db.query_row(no_result, &[], |r| r.get(0))
            .unwrap();
        assert!(result.is_none());

        let single_sum = "SELECT my_sum(i) FROM (SELECT 2 AS i UNION ALL SELECT 2)";
        let result: i64 = db.query_row(single_sum, &[], |r| r.get(0))
            .unwrap();
        assert_eq!(4, result);

        let dual_sum = "SELECT my_sum(i), my_sum(j) FROM (SELECT 2 AS i, 1 AS j UNION ALL SELECT \
                        2, 1)";
        let result: (i64, i64) = db.query_row(dual_sum, &[], |r| (r.get(0), r.get(1)))
            .unwrap();
        assert_eq!((4, 2), result);
    }

    #[test]
    fn test_count() {
        let db = Connection::open_in_memory().unwrap();
        db.create_aggregate_function("my_count", -1, true, Count).unwrap();

        // count should return 0 when given no columns (contrast with sum above)
        let no_result = "SELECT my_count(i) FROM (SELECT 2 AS i WHERE 1 <> 1)";
        let result: i64 = db.query_row(no_result, &[], |r| r.get(0)).unwrap();
        assert_eq!(result, 0);

        let single_sum = "SELECT my_count(i) FROM (SELECT 2 AS i UNION ALL SELECT 2)";
        let result: i64 = db.query_row(single_sum, &[], |r| r.get(0))
            .unwrap();
        assert_eq!(2, result);
    }
}<|MERGE_RESOLUTION|>--- conflicted
+++ resolved
@@ -60,11 +60,7 @@
 use ffi::sqlite3_context;
 use ffi::sqlite3_value;
 
-<<<<<<< HEAD
-use types::{Null, FromSql, FromSqlError, ValueRef};
-=======
 use types::{ToSql, ToSqlOutput, FromSql, FromSqlError, ValueRef};
->>>>>>> 4c8b0ab6
 
 use {Result, Error, Connection, str_to_cstring, InnerConnection};
 
