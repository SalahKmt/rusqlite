--- conflicted
+++ resolved
@@ -113,10 +113,7 @@
     }
 }
 
-<<<<<<< HEAD
 pub unsafe fn report_error(ctx: *mut sqlite3_context, err: &Error) {
-=======
-unsafe fn report_error(ctx: *mut sqlite3_context, err: &Error) {
     // Extended constraint error codes were added in SQLite 3.7.16. We don't have an explicit
     // feature check for that, and this doesn't really warrant one. We'll use the extended code
     // if we're on the bundled version (since it's at least 3.17.0) and the normal constraint
@@ -126,7 +123,6 @@
     #[cfg(not(feature = "bundled"))]
     fn constraint_error_code() -> i32 { ffi::SQLITE_CONSTRAINT }
 
->>>>>>> cd824aea
     match *err {
         Error::SqliteFailure(ref err, ref s) => {
             ffi::sqlite3_result_error_code(ctx, err.extended_code);
