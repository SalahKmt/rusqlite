--- conflicted
+++ resolved
@@ -1702,8 +1702,6 @@
                 err => panic!("Unexpected error {}", err),
             }
         }
-<<<<<<< HEAD
-=======
 
         #[test]
         #[cfg_attr(rustfmt, rustfmt_skip)]
@@ -1717,6 +1715,5 @@
 
             db.query_row("SELECT * FROM foo", &[], |r| assert_eq!(2, r.column_count())).unwrap();
         }
->>>>>>> 9db82e74
     }
 }