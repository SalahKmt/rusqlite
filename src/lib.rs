//! Rusqlite is an ergonomic wrapper for using SQLite from Rust. It attempts to expose
//! an interface similar to [rust-postgres](https://github.com/sfackler/rust-postgres).
//!
//! ```rust
//! extern crate rusqlite;
//! extern crate time;
//!
//! use time::Timespec;
//! use rusqlite::SqliteConnection;
//!
//! #[derive(Debug)]
//! struct Person {
//!     id: i32,
//!     name: String,
//!     time_created: Timespec,
//!     data: Option<Vec<u8>>
//! }
//!
//! fn main() {
//!     let conn = SqliteConnection::open_in_memory().unwrap();
//!
//!     conn.execute("CREATE TABLE person (
//!                   id              INTEGER PRIMARY KEY,
//!                   name            TEXT NOT NULL,
//!                   time_created    TEXT NOT NULL,
//!                   data            BLOB
//!                   )", &[]).unwrap();
//!     let me = Person {
//!         id: 0,
//!         name: "Steven".to_string(),
//!         time_created: time::get_time(),
//!         data: None
//!     };
//!     conn.execute("INSERT INTO person (name, time_created, data)
//!                   VALUES ($1, $2, $3)",
//!                  &[&me.name, &me.time_created, &me.data]).unwrap();
//!
//!     let mut stmt = conn.prepare("SELECT id, name, time_created, data FROM person").unwrap();
//!     let mut person_iter = stmt.query_map(&[], |row| {
//!         Person {
//!             id: row.get(0),
//!             name: row.get(1),
//!             time_created: row.get(2),
//!             data: row.get(3)
//!         }
//!     }).unwrap();
//!
//!     for person in person_iter {
//!         println!("Found person {:?}", person.unwrap());
//!     }
//! }
//! ```
#![cfg_attr(test, feature(duration))]
extern crate libc;
extern crate libsqlite3_sys as ffi;
#[macro_use] extern crate bitflags;

use std::default::Default;
use std::mem;
use std::ptr;
use std::fmt;
use std::path::{Path};
use std::error;
use std::rc::{Rc};
use std::cell::{RefCell, Cell};
use std::ffi::{CStr, CString};
use std::str;
use libc::{c_int, c_void, c_char};

use types::{ToSql, FromSql};

pub use transaction::{SqliteTransaction};
pub use transaction::{SqliteTransactionBehavior,
                      SqliteTransactionDeferred,
                      SqliteTransactionImmediate,
                      SqliteTransactionExclusive};

#[cfg(feature = "load_extension")] pub use load_extension_guard::{SqliteLoadExtensionGuard};

pub mod types;
mod transaction;
#[cfg(feature = "load_extension")] mod load_extension_guard;
<<<<<<< HEAD
#[cfg(feature = "trace")] pub mod trace;
#[cfg(feature = "backup")] mod backup;
=======
#[cfg(feature = "blob")] pub mod blob;
>>>>>>> 1bf12f81

/// A typedef of the result returned by many methods.
pub type SqliteResult<T> = Result<T, SqliteError>;

unsafe fn errmsg_to_string(errmsg: *const c_char) -> String {
    let c_slice = CStr::from_ptr(errmsg).to_bytes();
    let utf8_str = str::from_utf8(c_slice);
    utf8_str.unwrap_or("Invalid string encoding").to_string()
}

/// Encompasses an error result from a call to the SQLite C API.
#[derive(Debug)]
pub struct SqliteError {
    /// The error code returned by a SQLite C API call. See [SQLite Result
    /// Codes](http://www.sqlite.org/rescode.html) for details.
    pub code: c_int,

    /// The error message provided by [sqlite3_errmsg](http://www.sqlite.org/c3ref/errcode.html),
    /// if possible, or a generic error message based on `code` otherwise.
    pub message: String,
}

impl fmt::Display for SqliteError {
    fn fmt(&self, f: &mut fmt::Formatter) -> fmt::Result {
        write!(f, "{} (SQLite error {})", self.message, self.code)
    }
}

impl error::Error for SqliteError {
    fn description(&self) -> &str {
        &self.message
    }
}

impl SqliteError {
    fn from_handle(db: *mut ffi::Struct_sqlite3, code: c_int) -> SqliteError {
        let message = if db.is_null() {
            ffi::code_to_str(code).to_string()
        } else {
            unsafe { errmsg_to_string(ffi::sqlite3_errmsg(db)) }
        };
        SqliteError{ code: code, message: message }
    }
}

fn str_to_cstring(s: &str) -> SqliteResult<CString> {
    CString::new(s).map_err(|_| SqliteError{
        code: ffi::SQLITE_MISUSE,
        message: "Could not convert path to C-combatible string".to_string()
    })
}

fn path_to_cstring(p: &Path) -> SqliteResult<CString> {
    let s = try!(p.to_str().ok_or(SqliteError{
        code: ffi::SQLITE_MISUSE,
        message: "Could not convert path to UTF-8 string".to_string()
    }));
    str_to_cstring(s)
}

/// A connection to a SQLite database.
///
/// ## Warning
///
/// Note that despite the fact that most `SqliteConnection` methods take an immutable reference to
/// `self`, `SqliteConnection` is NOT threadsafe, and using it from multiple threads may result in
/// runtime panics or data races. The SQLite connection handle has at least two pieces of internal
/// state (the last insertion ID and the last error message) that rusqlite uses, but wrapping these
/// APIs in a safe way from Rust would be too restrictive (for example, you would not be able to
/// prepare multiple statements at the same time).
pub struct SqliteConnection {
    db: RefCell<InnerSqliteConnection>,
}

unsafe impl Send for SqliteConnection {}

impl SqliteConnection {
    /// Open a new connection to a SQLite database.
    ///
    /// `SqliteConnection::open(path)` is equivalent to `SqliteConnection::open_with_flags(path,
    /// SQLITE_OPEN_READ_WRITE | SQLITE_OPEN_CREATE)`.
    pub fn open<P: AsRef<Path>>(path: &P) -> SqliteResult<SqliteConnection> {
        let flags = Default::default();
        SqliteConnection::open_with_flags(path, flags)
    }

    /// Open a new connection to an in-memory SQLite database.
    pub fn open_in_memory() -> SqliteResult<SqliteConnection> {
        let flags = Default::default();
        SqliteConnection::open_in_memory_with_flags(flags)
    }

    /// Open a new connection to a SQLite database.
    ///
    /// Database Connection](http://www.sqlite.org/c3ref/open.html) for a description of valid
    /// flag combinations.
    pub fn open_with_flags<P: AsRef<Path>>(path: &P, flags: SqliteOpenFlags)
            -> SqliteResult<SqliteConnection> {
        let c_path = try!(path_to_cstring(path.as_ref()));
        InnerSqliteConnection::open_with_flags(&c_path, flags).map(|db| {
            SqliteConnection{ db: RefCell::new(db) }
        })
    }

    /// Open a new connection to an in-memory SQLite database.
    ///
    /// Database Connection](http://www.sqlite.org/c3ref/open.html) for a description of valid
    /// flag combinations.
    pub fn open_in_memory_with_flags(flags: SqliteOpenFlags) -> SqliteResult<SqliteConnection> {
        let c_memory = try!(str_to_cstring(":memory:"));
        InnerSqliteConnection::open_with_flags(&c_memory, flags).map(|db| {
            SqliteConnection{ db: RefCell::new(db) }
        })
    }

    /// Begin a new transaction with the default behavior (DEFERRED).
    ///
    /// The transaction defaults to rolling back when it is dropped. If you want the transaction to
    /// commit, you must call `commit` or `set_commit`.
    ///
    /// ## Example
    ///
    /// ```rust,no_run
    /// # use rusqlite::{SqliteConnection, SqliteResult};
    /// # fn do_queries_part_1(conn: &SqliteConnection) -> SqliteResult<()> { Ok(()) }
    /// # fn do_queries_part_2(conn: &SqliteConnection) -> SqliteResult<()> { Ok(()) }
    /// fn perform_queries(conn: &SqliteConnection) -> SqliteResult<()> {
    ///     let tx = try!(conn.transaction());
    ///
    ///     try!(do_queries_part_1(conn)); // tx causes rollback if this fails
    ///     try!(do_queries_part_2(conn)); // tx causes rollback if this fails
    ///
    ///     tx.commit()
    /// }
    /// ```
    pub fn transaction<'a>(&'a self) -> SqliteResult<SqliteTransaction<'a>> {
        SqliteTransaction::new(self, SqliteTransactionDeferred)
    }

    /// Begin a new transaction with a specified behavior.
    ///
    /// See `transaction`.
    pub fn transaction_with_behavior<'a>(&'a self, behavior: SqliteTransactionBehavior)
            -> SqliteResult<SqliteTransaction<'a>> {
        SqliteTransaction::new(self, behavior)
    }

    /// Convenience method to run multiple SQL statements (that cannot take any parameters).
    ///
    /// Uses [sqlite3_exec](http://www.sqlite.org/c3ref/exec.html) under the hood.
    ///
    /// ## Example
    ///
    /// ```rust,no_run
    /// # use rusqlite::{SqliteConnection, SqliteResult};
    /// fn create_tables(conn: &SqliteConnection) -> SqliteResult<()> {
    ///     conn.execute_batch("BEGIN;
    ///                         CREATE TABLE foo(x INTEGER);
    ///                         CREATE TABLE bar(y TEXT);
    ///                         COMMIT;")
    /// }
    /// ```
    pub fn execute_batch(&self, sql: &str) -> SqliteResult<()> {
        self.db.borrow_mut().execute_batch(sql)
    }

    /// Convenience method to prepare and execute a single SQL statement.
    ///
    /// On success, returns the number of rows that were changed or inserted or deleted (via
    /// `sqlite3_changes`).
    ///
    /// ## Example
    ///
    /// ```rust,no_run
    /// # use rusqlite::{SqliteConnection};
    /// fn update_rows(conn: &SqliteConnection) {
    ///     match conn.execute("UPDATE foo SET bar = 'baz' WHERE qux = ?", &[&1i32]) {
    ///         Ok(updated) => println!("{} rows were updated", updated),
    ///         Err(err) => println!("update failed: {}", err),
    ///     }
    /// }
    /// ```
    pub fn execute(&self, sql: &str, params: &[&ToSql]) -> SqliteResult<c_int> {
        self.prepare(sql).and_then(|mut stmt| stmt.execute(params))
    }

    /// Get the SQLite rowid of the most recent successful INSERT.
    ///
    /// Uses [sqlite3_last_insert_rowid](https://www.sqlite.org/c3ref/last_insert_rowid.html) under
    /// the hood.
    pub fn last_insert_rowid(&self) -> i64 {
        self.db.borrow_mut().last_insert_rowid()
    }

    /// Convenience method to execute a query that is expected to return a single row.
    ///
    /// ## Example
    ///
    /// ```rust,no_run
    /// # use rusqlite::{SqliteResult,SqliteConnection};
    /// fn preferred_locale(conn: &SqliteConnection) -> SqliteResult<String> {
    ///     conn.query_row("SELECT value FROM preferences WHERE name='locale'", &[], |row| {
    ///         row.get(0)
    ///     })
    /// }
    /// ```
    ///
    /// If the query returns more than one row, all rows except the first are ignored.
    pub fn query_row<T, F>(&self, sql: &str, params: &[&ToSql], f: F) -> SqliteResult<T>
                           where F: FnOnce(SqliteRow) -> T {
        let mut stmt = try!(self.prepare(sql));
        let mut rows = try!(stmt.query(params));

        match rows.next() {
            Some(row) => row.map(f),
            None      => Err(SqliteError{
                code: ffi::SQLITE_NOTICE,
                message: "Query did not return a row".to_string(),
            })
        }
    }

    /// Convenience method to execute a query that is expected to return a single row.
    ///
    /// ## Example
    ///
    /// ```rust,no_run
    /// # use rusqlite::{SqliteResult,SqliteConnection};
    /// fn preferred_locale(conn: &SqliteConnection) -> SqliteResult<String> {
    ///     conn.query_row_safe("SELECT value FROM preferences WHERE name='locale'", &[], |row| {
    ///         row.get(0)
    ///     })
    /// }
    /// ```
    ///
    /// If the query returns more than one row, all rows except the first are ignored.
    ///
    /// ## Deprecated
    ///
    /// This method should be considered deprecated. Use `query_row` instead, which now
    /// does exactly the same thing.
    pub fn query_row_safe<T, F>(&self, sql: &str, params: &[&ToSql], f: F) -> SqliteResult<T>
                                where F: FnOnce(SqliteRow) -> T {
        self.query_row(sql, params, f)
    }

    /// Prepare a SQL statement for execution.
    ///
    /// ## Example
    ///
    /// ```rust,no_run
    /// # use rusqlite::{SqliteConnection, SqliteResult};
    /// fn insert_new_people(conn: &SqliteConnection) -> SqliteResult<()> {
    ///     let mut stmt = try!(conn.prepare("INSERT INTO People (name) VALUES (?)"));
    ///     try!(stmt.execute(&[&"Joe Smith"]));
    ///     try!(stmt.execute(&[&"Bob Jones"]));
    ///     Ok(())
    /// }
    /// ```
    pub fn prepare<'a>(&'a self, sql: &str) -> SqliteResult<SqliteStatement<'a>> {
        self.db.borrow_mut().prepare(self, sql)
    }

    /// Close the SQLite connection.
    ///
    /// This is functionally equivalent to the `Drop` implementation for `SqliteConnection` except
    /// that it returns any error encountered to the caller.
    pub fn close(self) -> SqliteResult<()> {
        let mut db = self.db.borrow_mut();
        db.close()
    }

    /// Enable loading of SQLite extensions. Strongly consider using `SqliteLoadExtensionGuard`
    /// instead of this function.
    ///
    /// ## Example
    ///
    /// ```rust,no_run
    /// # use rusqlite::{SqliteConnection, SqliteResult};
    /// # use std::path::{Path};
    /// fn load_my_extension(conn: &SqliteConnection) -> SqliteResult<()> {
    ///     try!(conn.load_extension_enable());
    ///     try!(conn.load_extension(Path::new("my_sqlite_extension"), None));
    ///     conn.load_extension_disable()
    /// }
    /// ```
    #[cfg(feature = "load_extension")]
    pub fn load_extension_enable(&self) -> SqliteResult<()> {
        self.db.borrow_mut().enable_load_extension(1)
    }

    /// Disable loading of SQLite extensions.
    ///
    /// See `load_extension_enable` for an example.
    #[cfg(feature = "load_extension")]
    pub fn load_extension_disable(&self) -> SqliteResult<()> {
        self.db.borrow_mut().enable_load_extension(0)
    }

    /// Load the SQLite extension at `dylib_path`. `dylib_path` is passed through to
    /// `sqlite3_load_extension`, which may attempt OS-specific modifications if the file
    /// cannot be loaded directly.
    ///
    /// If `entry_point` is `None`, SQLite will attempt to find the entry point. If it is not
    /// `None`, the entry point will be passed through to `sqlite3_load_extension`.
    ///
    /// ## Example
    ///
    /// ```rust,no_run
    /// # use rusqlite::{SqliteConnection, SqliteResult, SqliteLoadExtensionGuard};
    /// # use std::path::{Path};
    /// fn load_my_extension(conn: &SqliteConnection) -> SqliteResult<()> {
    ///     let _guard = try!(SqliteLoadExtensionGuard::new(conn));
    ///
    ///     conn.load_extension(Path::new("my_sqlite_extension"), None)
    /// }
    #[cfg(feature = "load_extension")]
    pub fn load_extension<P: AsRef<Path>>(&self, dylib_path: &P, entry_point: Option<&str>) -> SqliteResult<()> {
        self.db.borrow_mut().load_extension(dylib_path, entry_point)
    }

    fn decode_result(&self, code: c_int) -> SqliteResult<()> {
        self.db.borrow_mut().decode_result(code)
    }

    fn changes(&self) -> c_int {
        self.db.borrow_mut().changes()
    }
}

impl fmt::Debug for SqliteConnection {
    fn fmt(&self, f: &mut fmt::Formatter) -> fmt::Result {
        write!(f, "SqliteConnection()")
    }
}

struct InnerSqliteConnection {
    db: *mut ffi::Struct_sqlite3,
}

bitflags! {
    #[doc = "Flags for opening SQLite database connections."]
    #[doc = "See [sqlite3_open_v2](http://www.sqlite.org/c3ref/open.html) for details."]
    #[repr(C)]
    flags SqliteOpenFlags: c_int {
        const SQLITE_OPEN_READ_ONLY     = 0x00000001,
        const SQLITE_OPEN_READ_WRITE    = 0x00000002,
        const SQLITE_OPEN_CREATE        = 0x00000004,
        const SQLITE_OPEN_URI           = 0x00000040,
        const SQLITE_OPEN_MEMORY        = 0x00000080,
        const SQLITE_OPEN_NO_MUTEX      = 0x00008000,
        const SQLITE_OPEN_FULL_MUTEX    = 0x00010000,
        const SQLITE_OPEN_SHARED_CACHE  = 0x00020000,
        const SQLITE_OPEN_PRIVATE_CACHE = 0x00040000,
    }
}

impl Default for SqliteOpenFlags {
    fn default() -> SqliteOpenFlags {
        SQLITE_OPEN_READ_WRITE
            | SQLITE_OPEN_CREATE
            | SQLITE_OPEN_NO_MUTEX
            | SQLITE_OPEN_URI
    }
}

impl InnerSqliteConnection {
    fn open_with_flags(c_path: &CString, flags: SqliteOpenFlags)
            -> SqliteResult<InnerSqliteConnection> {
        unsafe {
            let mut db: *mut ffi::sqlite3 = mem::uninitialized();
            let r = ffi::sqlite3_open_v2(c_path.as_ptr(), &mut db, flags.bits(), ptr::null());
            if r != ffi::SQLITE_OK {
                let e = if db.is_null() {
                    SqliteError{ code: r,
                                 message: ffi::code_to_str(r).to_string() }
                } else {
                    let e = SqliteError::from_handle(db, r);
                    ffi::sqlite3_close(db);
                    e
                };

                return Err(e);
            }
            let r = ffi::sqlite3_busy_timeout(db, 5000);
            if r != ffi::SQLITE_OK {
                let e = SqliteError::from_handle(db, r);
                ffi::sqlite3_close(db);
                return Err(e);
            }
            Ok(InnerSqliteConnection{ db: db })
        }
    }

    fn db(&self) -> *mut ffi::Struct_sqlite3 {
        self.db
    }

    fn decode_result(&mut self, code: c_int) -> SqliteResult<()> {
        if code == ffi::SQLITE_OK {
            Ok(())
        } else {
            Err(SqliteError::from_handle(self.db(), code))
        }
    }

    unsafe fn decode_result_with_errmsg(&self, code: c_int, errmsg: *mut c_char) -> SqliteResult<()> {
        if code == ffi::SQLITE_OK {
            Ok(())
        } else {
            let message = errmsg_to_string(&*errmsg);
            ffi::sqlite3_free(errmsg as *mut c_void);
            Err(SqliteError{ code: code, message: message })
        }
    }

    fn close(&mut self) -> SqliteResult<()> {
        unsafe {
            let r = ffi::sqlite3_close(self.db());
            self.db = ptr::null_mut();
            self.decode_result(r)
        }
    }

    fn execute_batch(&mut self, sql: &str) -> SqliteResult<()> {
        let c_sql = try!(str_to_cstring(sql));
        unsafe {
            let mut errmsg: *mut c_char = mem::uninitialized();
            let r = ffi::sqlite3_exec(self.db(), c_sql.as_ptr(), None, ptr::null_mut(), &mut errmsg);
            self.decode_result_with_errmsg(r, errmsg)
        }
    }

    #[cfg(feature = "load_extension")]
    fn enable_load_extension(&mut self, onoff: c_int) -> SqliteResult<()> {
        let r = unsafe { ffi::sqlite3_enable_load_extension(self.db, onoff) };
        self.decode_result(r)
    }

    #[cfg(feature = "load_extension")]
    fn load_extension(&self, dylib_path: &Path, entry_point: Option<&str>) -> SqliteResult<()> {
        let dylib_str = try!(path_to_cstring(dylib_path));
        unsafe {
            let mut errmsg: *mut c_char = mem::uninitialized();
            let r = if let Some(entry_point) = entry_point {
                let c_entry = try!(str_to_cstring(entry_point));
                ffi::sqlite3_load_extension(self.db, dylib_str.as_ptr(), c_entry.as_ptr(), &mut errmsg)
            } else {
                ffi::sqlite3_load_extension(self.db, dylib_str.as_ptr(), ptr::null(), &mut errmsg)
            };
            self.decode_result_with_errmsg(r, errmsg)
        }
    }

    fn last_insert_rowid(&self) -> i64 {
        unsafe {
            ffi::sqlite3_last_insert_rowid(self.db())
        }
    }

    fn prepare<'a>(&mut self,
                   conn: &'a SqliteConnection,
                   sql: &str) -> SqliteResult<SqliteStatement<'a>> {
        let mut c_stmt: *mut ffi::sqlite3_stmt = unsafe { mem::uninitialized() };
        let c_sql = try!(str_to_cstring(sql));
        let r = unsafe {
            let len_with_nul = (sql.len() + 1) as c_int;
            ffi::sqlite3_prepare_v2(self.db(), c_sql.as_ptr(), len_with_nul, &mut c_stmt,
                                    ptr::null_mut())
        };
        self.decode_result(r).map(|_| {
            SqliteStatement::new(conn, c_stmt)
        })
    }

    fn changes(&mut self) -> c_int {
        unsafe{ ffi::sqlite3_changes(self.db()) }
    }
}

impl Drop for InnerSqliteConnection {
    #[allow(unused_must_use)]
    fn drop(&mut self) {
        self.close();
    }
}

/// A prepared statement.
pub struct SqliteStatement<'conn> {
    conn: &'conn SqliteConnection,
    stmt: *mut ffi::sqlite3_stmt,
    needs_reset: bool,
    column_count: c_int,
}

impl<'conn> SqliteStatement<'conn> {
    fn new(conn: &SqliteConnection, stmt: *mut ffi::sqlite3_stmt) -> SqliteStatement {
        SqliteStatement{ conn: conn, stmt: stmt, needs_reset: false,
            column_count: unsafe { ffi::sqlite3_column_count(stmt) }}
    }

    /// Get all the column names in the result set of the prepared statement.
    pub fn column_names(&self) -> Vec<&str> {
        let n = self.column_count;
        let mut cols = Vec::with_capacity(n as usize);
        for i in 0..n {
            let slice = unsafe {
                CStr::from_ptr(ffi::sqlite3_column_name(self.stmt, i))
            };
            let s = str::from_utf8(slice.to_bytes()).unwrap();
            cols.push(s);
        }
        cols
    }

    /// Execute the prepared statement.
    ///
    /// On success, returns the number of rows that were changed or inserted or deleted (via
    /// `sqlite3_changes`).
    ///
    /// ## Example
    ///
    /// ```rust,no_run
    /// # use rusqlite::{SqliteConnection, SqliteResult};
    /// fn update_rows(conn: &SqliteConnection) -> SqliteResult<()> {
    ///     let mut stmt = try!(conn.prepare("UPDATE foo SET bar = 'baz' WHERE qux = ?"));
    ///
    ///     try!(stmt.execute(&[&1i32]));
    ///     try!(stmt.execute(&[&2i32]));
    ///
    ///     Ok(())
    /// }
    /// ```
    pub fn execute(&mut self, params: &[&ToSql]) -> SqliteResult<c_int> {
        unsafe {
            try!(self.bind_parameters(params));

            let r = ffi::sqlite3_step(self.stmt);
            ffi::sqlite3_reset(self.stmt);
            match r {
                ffi::SQLITE_DONE => {
                    if self.column_count != 0 {
                        Err(SqliteError{ code: ffi::SQLITE_MISUSE,
                            message: "Unexpected column count - did you mean to call query?".to_string() })
                    } else {
                        Ok(self.conn.changes())
                    }
                },
                ffi::SQLITE_ROW => Err(SqliteError{ code: r,
                    message: "Unexpected row result - did you mean to call query?".to_string() }),
                _ => Err(self.conn.decode_result(r).unwrap_err()),
            }
        }
    }

    /// Execute the prepared statement, returning an iterator over the resulting rows.
    ///
    /// ## Example
    ///
    /// ```rust,no_run
    /// # use rusqlite::{SqliteConnection, SqliteResult};
    /// fn get_names(conn: &SqliteConnection) -> SqliteResult<Vec<String>> {
    ///     let mut stmt = try!(conn.prepare("SELECT name FROM people"));
    ///     let mut rows = try!(stmt.query(&[]));
    ///
    ///     let mut names = Vec::new();
    ///     for result_row in rows {
    ///         let row = try!(result_row);
    ///         names.push(row.get(0));
    ///     }
    ///
    ///     Ok(names)
    /// }
    /// ```
    pub fn query<'a>(&'a mut self, params: &[&ToSql]) -> SqliteResult<SqliteRows<'a>> {
        self.reset_if_needed();

        unsafe {
            try!(self.bind_parameters(params));
        }

        self.needs_reset = true;
        Ok(SqliteRows::new(self))
    }

    /// Executes the prepared statement and maps a function over the resulting
    /// rows.
    ///
    /// Unlike the iterator produced by `query`, the returned iterator does not expose the possibility
    /// for accessing stale rows.
    pub fn query_map<'a, T, F>(&'a mut self, params: &[&ToSql], f: F)
                                     -> SqliteResult<MappedRows<'a, F>>
                                     where T: 'static,
                                           F: FnMut(SqliteRow) -> T {
        let row_iter = try!(self.query(params));

        Ok(MappedRows{
            rows: row_iter,
            map: f,
        })
    }

    /// Consumes the statement.
    ///
    /// Functionally equivalent to the `Drop` implementation, but allows callers to see any errors
    /// that occur.
    pub fn finalize(mut self) -> SqliteResult<()> {
        self.finalize_()
    }

    unsafe fn bind_parameters(&mut self, params: &[&ToSql]) -> SqliteResult<()> {
        assert!(params.len() as c_int == ffi::sqlite3_bind_parameter_count(self.stmt),
                "incorrect number of parameters to query(): expected {}, got {}",
                ffi::sqlite3_bind_parameter_count(self.stmt),
                params.len());

        for (i, p) in params.iter().enumerate() {
            try!(self.conn.decode_result(p.bind_parameter(self.stmt, (i + 1) as c_int)));
        }

        Ok(())
    }

    fn reset_if_needed(&mut self) {
        if self.needs_reset {
            unsafe { ffi::sqlite3_reset(self.stmt); };
            self.needs_reset = false;
        }
    }

    fn finalize_(&mut self) -> SqliteResult<()> {
        let r = unsafe { ffi::sqlite3_finalize(self.stmt) };
        self.stmt = ptr::null_mut();
        self.conn.decode_result(r)
    }
}

impl<'conn> fmt::Debug for SqliteStatement<'conn> {
    fn fmt(&self, f: &mut fmt::Formatter) -> fmt::Result {
        write!(f, "Statement( conn: {:?}, stmt: {:?} )", self.conn, self.stmt)
    }
}

impl<'conn> Drop for SqliteStatement<'conn> {
    #[allow(unused_must_use)]
    fn drop(&mut self) {
        self.finalize_();
    }
}

/// An iterator over the mapped resulting rows of a query.
pub struct MappedRows<'stmt, F> {
    rows: SqliteRows<'stmt>,
    map: F,
}

impl<'stmt, T, F> Iterator for MappedRows<'stmt, F>
                        where T: 'static,
                              F: FnMut(SqliteRow) -> T {
    type Item = SqliteResult<T>;

    fn next(&mut self) -> Option<SqliteResult<T>> {
        self.rows.next().map(|row_result| row_result.map(|row| (self.map)(row)))
    }
}

/// An iterator over the resulting rows of a query.
///
/// ## Warning
///
/// Due to the way SQLite returns result rows of a query, it is not safe to attempt to get values
/// from a row after it has become stale (i.e., `next()` has been called again on the `SqliteRows`
/// iterator). For example:
///
/// ```rust,no_run
/// # use rusqlite::{SqliteConnection, SqliteResult};
/// fn bad_function_will_panic(conn: &SqliteConnection) -> SqliteResult<i64> {
///     let mut stmt = try!(conn.prepare("SELECT id FROM my_table"));
///     let mut rows = try!(stmt.query(&[]));
///
///     let row0 = try!(rows.next().unwrap());
///     // row 0 is value now...
///
///     let row1 = try!(rows.next().unwrap());
///     // row 0 is now STALE, and row 1 is valid
///
///     let my_id = row0.get(0); // WILL PANIC because row 0 is stale
///     Ok(my_id)
/// }
/// ```
///
/// Please note that this means some of the methods on `Iterator` are not useful, such as `collect`
/// (which would result in a collection of rows, only the last of which can safely be used) and
/// `min`/`max` (which could return a stale row unless the last row happened to be the min or max,
/// respectively).
///
/// This problem could be solved by changing the signature of `next` to tie the lifetime of the
/// returned row to the lifetime of (a mutable reference to) the result rows handle, but this would
/// no longer implement `Iterator`, and therefore you would lose access to the majority of
/// functions which are useful (such as support for `for ... in ...` looping, `map`, `filter`,
/// etc.).
pub struct SqliteRows<'stmt> {
    stmt: &'stmt SqliteStatement<'stmt>,
    current_row: Rc<Cell<c_int>>,
    failed: bool,
}

impl<'stmt> SqliteRows<'stmt> {
    fn new(stmt: &'stmt SqliteStatement<'stmt>) -> SqliteRows<'stmt> {
        SqliteRows{ stmt: stmt, current_row: Rc::new(Cell::new(0)), failed: false }
    }
}

impl<'stmt> Iterator for SqliteRows<'stmt> {
    type Item = SqliteResult<SqliteRow<'stmt>>;

    fn next(&mut self) -> Option<SqliteResult<SqliteRow<'stmt>>> {
        if self.failed {
            return None;
        }
        match unsafe { ffi::sqlite3_step(self.stmt.stmt) } {
            ffi::SQLITE_ROW => {
                let current_row = self.current_row.get() + 1;
                self.current_row.set(current_row);
                Some(Ok(SqliteRow{
                    stmt: self.stmt,
                    current_row: self.current_row.clone(),
                    row_idx: current_row,
                }))
            },
            ffi::SQLITE_DONE => None,
            code => {
                self.failed = true;
                Some(Err(self.stmt.conn.decode_result(code).unwrap_err()))
            }
        }
    }
}

/// A single result row of a query.
pub struct SqliteRow<'stmt> {
    stmt: &'stmt SqliteStatement<'stmt>,
    current_row: Rc<Cell<c_int>>,
    row_idx: c_int,
}

impl<'stmt> SqliteRow<'stmt> {
    /// Get the value of a particular column of the result row.
    ///
    /// Note that `SqliteRow` can panic at runtime if you use it incorrectly. When you are
    /// retrieving the rows of a query, a row becomes stale once you have requested the next row,
    /// and the values can no longer be retrieved. In general (when using looping over the rows,
    /// for example) this isn't an issue, but it means you cannot do something like this:
    ///
    /// ```rust,no_run
    /// # use rusqlite::{SqliteConnection, SqliteResult};
    /// fn bad_function_will_panic(conn: &SqliteConnection) -> SqliteResult<i64> {
    ///     let mut stmt = try!(conn.prepare("SELECT id FROM my_table"));
    ///     let mut rows = try!(stmt.query(&[]));
    ///
    ///     let row0 = try!(rows.next().unwrap());
    ///     // row 0 is value now...
    ///
    ///     let row1 = try!(rows.next().unwrap());
    ///     // row 0 is now STALE, and row 1 is valid
    ///
    ///     let my_id = row0.get(0); // WILL PANIC because row 0 is stale
    ///     Ok(my_id)
    /// }
    /// ```
    ///
    /// ## Failure
    ///
    /// Panics if `idx` is outside the range of columns in the returned query or if this row
    /// is stale.
    pub fn get<T: FromSql>(&self, idx: c_int) -> T {
        self.get_opt(idx).unwrap()
    }

    /// Get the value of a particular column of the result row.
    ///
    /// ## Failure
    ///
    /// Returns a `SQLITE_MISMATCH`-coded `SqliteError` if the underlying SQLite column
    /// type is not a valid type as a source for `T`.
    ///
    /// Panics if `idx` is outside the range of columns in the returned query or if this row
    /// is stale.
    pub fn get_checked<T: FromSql>(&self, idx: c_int) -> SqliteResult<T> {
        let valid_column_type = unsafe {
            T::column_has_valid_sqlite_type(self.stmt.stmt, idx)
        };

        if valid_column_type {
            Ok(self.get(idx))
        } else {
            Err(SqliteError{
                code: ffi::SQLITE_MISMATCH,
                message: "Invalid column type".to_string(),
            })
        }
    }

    /// Attempt to get the value of a particular column of the result row.
    ///
    /// ## Failure
    ///
    /// Returns a `SQLITE_MISUSE`-coded `SqliteError` if `idx` is outside the valid column range
    /// for this row or if this row is stale.
    pub fn get_opt<T: FromSql>(&self, idx: c_int) -> SqliteResult<T> {
        if self.row_idx != self.current_row.get() {
            return Err(SqliteError{ code: ffi::SQLITE_MISUSE,
                message: "Cannot get values from a row after advancing to next row".to_string() });
        }
        unsafe {
            if idx < 0 || idx >= self.stmt.column_count {
                return Err(SqliteError{ code: ffi::SQLITE_MISUSE,
                    message: "Invalid column index".to_string() });
            }
            FromSql::column_result(self.stmt.stmt, idx)
        }
    }
}

#[cfg(test)]
mod test {
    extern crate libsqlite3_sys as ffi;
    extern crate tempdir;
    use super::*;
    use self::tempdir::TempDir;

    // this function is never called, but is still type checked; in
    // particular, calls with specific instantiations will require
    // that those types are `Send`.
    #[allow(dead_code, unconditional_recursion)]
    fn ensure_send<T: Send>() {
        ensure_send::<SqliteConnection>();
    }

    fn checked_memory_handle() -> SqliteConnection {
        SqliteConnection::open_in_memory().unwrap()
    }

    #[test]
    fn test_persistence() {
        let temp_dir = TempDir::new("test_open_file").unwrap();
        let path = temp_dir.path().join("test.db3");

        {
            let db = SqliteConnection::open(&path).unwrap();
            let sql = "BEGIN;
                   CREATE TABLE foo(x INTEGER);
                   INSERT INTO foo VALUES(42);
                   END;";
            db.execute_batch(sql).unwrap();
        }

        let path_string = path.to_str().unwrap();
        let db = SqliteConnection::open(&path_string).unwrap();
        let the_answer = db.query_row("SELECT x FROM foo",
                                           &[],
                                           |r| r.get::<i64>(0));

        assert_eq!(42i64, the_answer.unwrap());
    }

    #[test]
    fn test_open() {
        assert!(SqliteConnection::open_in_memory().is_ok());

        let db = checked_memory_handle();
        assert!(db.close().is_ok());
    }

    #[test]
    fn test_open_with_flags() {
        for bad_flags in [
            SqliteOpenFlags::empty(),
            SQLITE_OPEN_READ_ONLY | SQLITE_OPEN_READ_WRITE,
            SQLITE_OPEN_READ_ONLY | SQLITE_OPEN_CREATE,
        ].iter() {
            assert!(SqliteConnection::open_in_memory_with_flags(*bad_flags).is_err());
        }
    }

    #[test]
    fn test_execute_batch() {
        let db = checked_memory_handle();
        let sql = "BEGIN;
                   CREATE TABLE foo(x INTEGER);
                   INSERT INTO foo VALUES(1);
                   INSERT INTO foo VALUES(2);
                   INSERT INTO foo VALUES(3);
                   INSERT INTO foo VALUES(4);
                   END;";
        db.execute_batch(sql).unwrap();

        db.execute_batch("UPDATE foo SET x = 3 WHERE x < 3").unwrap();

        assert!(db.execute_batch("INVALID SQL").is_err());
    }

    #[test]
    fn test_execute() {
        let db = checked_memory_handle();
        db.execute_batch("CREATE TABLE foo(x INTEGER)").unwrap();

        assert_eq!(db.execute("INSERT INTO foo(x) VALUES (?)", &[&1i32]).unwrap(), 1);
        assert_eq!(db.execute("INSERT INTO foo(x) VALUES (?)", &[&2i32]).unwrap(), 1);

        assert_eq!(3i32, db.query_row("SELECT SUM(x) FROM foo", &[], |r| r.get(0)).unwrap());
    }

    #[test]
    fn test_execute_select() {
        let db = checked_memory_handle();
        let err = db.execute("SELECT 1 WHERE 1 < ?", &[&1i32]).unwrap_err();
        assert!(err.code == ffi::SQLITE_MISUSE);
        assert!(err.message == "Unexpected column count - did you mean to call query?");
    }

    #[test]
    fn test_prepare_column_names() {
        let db = checked_memory_handle();
        db.execute_batch("CREATE TABLE foo(x INTEGER);").unwrap();

        let stmt = db.prepare("SELECT * FROM foo").unwrap();
        assert_eq!(stmt.column_names(), vec!["x"]);

        let stmt = db.prepare("SELECT x AS a, x AS b FROM foo").unwrap();
        assert_eq!(stmt.column_names(), vec!["a", "b"]);
    }

    #[test]
    fn test_prepare_execute() {
        let db = checked_memory_handle();
        db.execute_batch("CREATE TABLE foo(x INTEGER);").unwrap();

        let mut insert_stmt = db.prepare("INSERT INTO foo(x) VALUES(?)").unwrap();
        assert_eq!(insert_stmt.execute(&[&1i32]).unwrap(), 1);
        assert_eq!(insert_stmt.execute(&[&2i32]).unwrap(), 1);
        assert_eq!(insert_stmt.execute(&[&3i32]).unwrap(), 1);

        assert_eq!(insert_stmt.execute(&[&"hello".to_string()]).unwrap(), 1);
        assert_eq!(insert_stmt.execute(&[&"goodbye".to_string()]).unwrap(), 1);
        assert_eq!(insert_stmt.execute(&[&types::Null]).unwrap(), 1);

        let mut update_stmt = db.prepare("UPDATE foo SET x=? WHERE x<?").unwrap();
        assert_eq!(update_stmt.execute(&[&3i32, &3i32]).unwrap(), 2);
        assert_eq!(update_stmt.execute(&[&3i32, &3i32]).unwrap(), 0);
        assert_eq!(update_stmt.execute(&[&8i32, &8i32]).unwrap(), 3);
    }

    #[test]
    fn test_prepare_query() {
        let db = checked_memory_handle();
        db.execute_batch("CREATE TABLE foo(x INTEGER);").unwrap();

        let mut insert_stmt = db.prepare("INSERT INTO foo(x) VALUES(?)").unwrap();
        assert_eq!(insert_stmt.execute(&[&1i32]).unwrap(), 1);
        assert_eq!(insert_stmt.execute(&[&2i32]).unwrap(), 1);
        assert_eq!(insert_stmt.execute(&[&3i32]).unwrap(), 1);

        let mut query = db.prepare("SELECT x FROM foo WHERE x < ? ORDER BY x DESC").unwrap();
        {
            let rows = query.query(&[&4i32]).unwrap();
            let v: Vec<i32> = rows.map(|r| r.unwrap().get(0)).collect();

            assert_eq!(v, [3i32, 2, 1]);
        }

        {
            let rows = query.query(&[&3i32]).unwrap();
            let v: Vec<i32> = rows.map(|r| r.unwrap().get(0)).collect();
            assert_eq!(v, [2i32, 1]);
        }
    }

    #[test]
    fn test_query_map() {
        let db = checked_memory_handle();
        let sql = "BEGIN;
                   CREATE TABLE foo(x INTEGER, y TEXT);
                   INSERT INTO foo VALUES(4, \"hello\");
                   INSERT INTO foo VALUES(3, \", \");
                   INSERT INTO foo VALUES(2, \"world\");
                   INSERT INTO foo VALUES(1, \"!\");
                   END;";
        db.execute_batch(sql).unwrap();

        let mut query = db.prepare("SELECT x, y FROM foo ORDER BY x DESC").unwrap();
        let results: SqliteResult<Vec<String>> = query
            .query_map(&[], |row| row.get(1))
            .unwrap()
            .collect();

        assert_eq!(results.unwrap().concat(), "hello, world!");
    }

    #[test]
    fn test_query_row() {
        let db = checked_memory_handle();
        let sql = "BEGIN;
                   CREATE TABLE foo(x INTEGER);
                   INSERT INTO foo VALUES(1);
                   INSERT INTO foo VALUES(2);
                   INSERT INTO foo VALUES(3);
                   INSERT INTO foo VALUES(4);
                   END;";
        db.execute_batch(sql).unwrap();

        assert_eq!(10i64, db.query_row("SELECT SUM(x) FROM foo", &[], |r| {
            r.get::<i64>(0)
        }).unwrap());

        let result = db.query_row("SELECT x FROM foo WHERE x > 5", &[], |r| r.get::<i64>(0));
        let error = result.unwrap_err();

        assert!(error.code == ffi::SQLITE_NOTICE);
        assert!(error.message == "Query did not return a row");

        let bad_query_result = db.query_row("NOT A PROPER QUERY; test123", &[], |_| ());

        assert!(bad_query_result.is_err());
    }

    #[test]
    fn test_prepare_failures() {
        let db = checked_memory_handle();
        db.execute_batch("CREATE TABLE foo(x INTEGER);").unwrap();

        let err = db.prepare("SELECT * FROM does_not_exist").unwrap_err();
        assert!(err.message.contains("does_not_exist"));
    }

    #[test]
    fn test_row_expiration() {
        let db = checked_memory_handle();
        db.execute_batch("CREATE TABLE foo(x INTEGER)").unwrap();
        db.execute_batch("INSERT INTO foo(x) VALUES(1)").unwrap();
        db.execute_batch("INSERT INTO foo(x) VALUES(2)").unwrap();

        let mut stmt = db.prepare("SELECT x FROM foo ORDER BY x").unwrap();
        let mut rows = stmt.query(&[]).unwrap();
        let first = rows.next().unwrap().unwrap();
        let second = rows.next().unwrap().unwrap();

        assert_eq!(2i32, second.get(0));

        let result = first.get_opt::<i32>(0);
        assert!(result.unwrap_err().message.contains("advancing to next row"));
    }

    #[test]
    fn test_last_insert_rowid() {
        let db = checked_memory_handle();
        db.execute_batch("CREATE TABLE foo(x INTEGER PRIMARY KEY)").unwrap();
        db.execute_batch("INSERT INTO foo DEFAULT VALUES").unwrap();

        assert_eq!(db.last_insert_rowid(), 1);

        let mut stmt = db.prepare("INSERT INTO foo DEFAULT VALUES").unwrap();
        for _ in 0i32 .. 9 {
            stmt.execute(&[]).unwrap();
        }
        assert_eq!(db.last_insert_rowid(), 10);
    }
}<|MERGE_RESOLUTION|>--- conflicted
+++ resolved
@@ -80,12 +80,9 @@
 pub mod types;
 mod transaction;
 #[cfg(feature = "load_extension")] mod load_extension_guard;
-<<<<<<< HEAD
 #[cfg(feature = "trace")] pub mod trace;
 #[cfg(feature = "backup")] mod backup;
-=======
 #[cfg(feature = "blob")] pub mod blob;
->>>>>>> 1bf12f81
 
 /// A typedef of the result returned by many methods.
 pub type SqliteResult<T> = Result<T, SqliteError>;
