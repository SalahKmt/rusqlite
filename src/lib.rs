//! Rusqlite is an ergonomic wrapper for using SQLite from Rust. It attempts to expose
//! an interface similar to [rust-postgres](https://github.com/sfackler/rust-postgres).
//!
//! ```rust
//! extern crate rusqlite;
//! extern crate time;
//!
//! use time::Timespec;
//! use rusqlite::Connection;
//!
//! #[derive(Debug)]
//! struct Person {
//!     id: i32,
//!     name: String,
//!     time_created: Timespec,
//!     data: Option<Vec<u8>>
//! }
//!
//! fn main() {
//!     let conn = Connection::open_in_memory().unwrap();
//!
//!     conn.execute("CREATE TABLE person (
//!                   id              INTEGER PRIMARY KEY,
//!                   name            TEXT NOT NULL,
//!                   time_created    TEXT NOT NULL,
//!                   data            BLOB
//!                   )", &[]).unwrap();
//!     let me = Person {
//!         id: 0,
//!         name: "Steven".to_string(),
//!         time_created: time::get_time(),
//!         data: None
//!     };
//!     conn.execute("INSERT INTO person (name, time_created, data)
//!                   VALUES (?1, ?2, ?3)",
//!                  &[&me.name, &me.time_created, &me.data]).unwrap();
//!
//!     let mut stmt = conn.prepare("SELECT id, name, time_created, data FROM person").unwrap();
//!     let person_iter = stmt.query_map(&[], |row| {
//!         Person {
//!             id: row.get(0),
//!             name: row.get(1),
//!             time_created: row.get(2),
//!             data: row.get(3)
//!         }
//!     }).unwrap();
//!
//!     for person in person_iter {
//!         println!("Found person {:?}", person.unwrap());
//!     }
//! }
//! ```
#![allow(unknown_lints)]

extern crate libc;
extern crate libsqlite3_sys as ffi;
extern crate lru_cache;
#[macro_use]
extern crate bitflags;
#[cfg(test)]
#[macro_use]
extern crate lazy_static;

use std::default::Default;
use std::convert;
use std::marker::PhantomData;
use std::mem;
use std::ptr;
use std::fmt;
use std::path::{Path, PathBuf};
use std::cell::RefCell;
use std::ffi::{CStr, CString};
use std::result;
use std::str;
use libc::{c_int, c_char, c_void};

<<<<<<< HEAD
use types::{ToSql, FromSql, FromSqlError, ValueRef};
=======
use types::{ToSql, ToSqlOutput, FromSql, FromSqlError, ValueRef};
>>>>>>> 4c8b0ab6
use error::{error_from_sqlite_code, error_from_handle};
use raw_statement::RawStatement;
use cache::StatementCache;

pub use transaction::{SqliteTransaction, SqliteTransactionBehavior, DropBehavior, Savepoint,
                      Transaction, TransactionBehavior};
pub use error::{SqliteError, Error};
pub use cache::CachedStatement;

#[cfg(feature = "load_extension")]
pub use load_extension_guard::{SqliteLoadExtensionGuard, LoadExtensionGuard};

pub mod types;
mod transaction;
mod cache;
mod named_params;
mod error;
mod convenient;
mod raw_statement;
#[cfg(feature = "load_extension")]
mod load_extension_guard;
#[cfg(feature = "trace")]
pub mod trace;
#[cfg(feature = "backup")]
pub mod backup;
#[cfg(feature = "functions")]
pub mod functions;
#[cfg(feature = "blob")]
pub mod blob;

// Number of cached prepared statements we'll hold on to.
const STATEMENT_CACHE_DEFAULT_CAPACITY: usize = 16;

/// Old name for `Result`. `SqliteResult` is deprecated.
#[deprecated(since = "0.6.0", note = "Use Result instead")]
pub type SqliteResult<T> = Result<T>;

/// A typedef of the result returned by many methods.
pub type Result<T> = result::Result<T, Error>;

unsafe fn errmsg_to_string(errmsg: *const c_char) -> String {
    let c_slice = CStr::from_ptr(errmsg).to_bytes();
    String::from_utf8_lossy(c_slice).into_owned()
}

fn str_to_cstring(s: &str) -> Result<CString> {
    Ok(try!(CString::new(s)))
}

fn path_to_cstring(p: &Path) -> Result<CString> {
    let s = try!(p.to_str().ok_or(Error::InvalidPath(p.to_owned())));
    str_to_cstring(s)
}

/// Name for a database within a SQLite connection.
pub enum DatabaseName<'a> {
    /// The main database.
    Main,

    /// The temporary database (e.g., any "CREATE TEMPORARY TABLE" tables).
    Temp,

    /// A database that has been attached via "ATTACH DATABASE ...".
    Attached(&'a str),
}

// Currently DatabaseName is only used by the backup and blob mods, so hide this (private)
// impl to avoid dead code warnings.
#[cfg(any(feature = "backup", feature = "blob"))]
impl<'a> DatabaseName<'a> {
    fn to_cstring(&self) -> Result<CString> {
        use self::DatabaseName::{Main, Temp, Attached};
        match *self {
            Main => str_to_cstring("main"),
            Temp => str_to_cstring("temp"),
            Attached(s) => str_to_cstring(s),
        }
    }
}

/// Old name for `Connection`. `SqliteConnection` is deprecated.
#[deprecated(since = "0.6.0", note = "Use Connection instead")]
pub type SqliteConnection = Connection;

/// A connection to a SQLite database.
pub struct Connection {
    db: RefCell<InnerConnection>,
    cache: StatementCache,
    path: Option<PathBuf>,
}

unsafe impl Send for Connection {}

impl Connection {
    /// Open a new connection to a SQLite database.
    ///
    /// `Connection::open(path)` is equivalent to `Connection::open_with_flags(path,
    /// SQLITE_OPEN_READ_WRITE | SQLITE_OPEN_CREATE)`.
    ///
    /// # Failure
    ///
    /// Will return `Err` if `path` cannot be converted to a C-compatible string or if the
    /// underlying SQLite open call fails.
    pub fn open<P: AsRef<Path>>(path: P) -> Result<Connection> {
        let flags = Default::default();
        Connection::open_with_flags(path, flags)
    }

    /// Open a new connection to an in-memory SQLite database.
    ///
    /// # Failure
    ///
    /// Will return `Err` if the underlying SQLite open call fails.
    pub fn open_in_memory() -> Result<Connection> {
        let flags = Default::default();
        Connection::open_in_memory_with_flags(flags)
    }

    /// Open a new connection to a SQLite database.
    ///
    /// Database Connection](http://www.sqlite.org/c3ref/open.html) for a description of valid
    /// flag combinations.
    ///
    /// # Failure
    ///
    /// Will return `Err` if `path` cannot be converted to a C-compatible string or if the
    /// underlying SQLite open call fails.
    pub fn open_with_flags<P: AsRef<Path>>(path: P, flags: OpenFlags) -> Result<Connection> {
        let c_path = try!(path_to_cstring(path.as_ref()));
        InnerConnection::open_with_flags(&c_path, flags).map(|db| {
            Connection {
                db: RefCell::new(db),
                cache: StatementCache::with_capacity(STATEMENT_CACHE_DEFAULT_CAPACITY),
                path: Some(path.as_ref().to_path_buf()),
            }
        })
    }

    /// Open a new connection to an in-memory SQLite database.
    ///
    /// Database Connection](http://www.sqlite.org/c3ref/open.html) for a description of valid
    /// flag combinations.
    ///
    /// # Failure
    ///
    /// Will return `Err` if the underlying SQLite open call fails.
    pub fn open_in_memory_with_flags(flags: OpenFlags) -> Result<Connection> {
        let c_memory = try!(str_to_cstring(":memory:"));
        InnerConnection::open_with_flags(&c_memory, flags).map(|db| {
            Connection {
                db: RefCell::new(db),
                cache: StatementCache::with_capacity(STATEMENT_CACHE_DEFAULT_CAPACITY),
                path: None,
            }
        })
    }

    /// Convenience method to run multiple SQL statements (that cannot take any parameters).
    ///
    /// Uses [sqlite3_exec](http://www.sqlite.org/c3ref/exec.html) under the hood.
    ///
    /// ## Example
    ///
    /// ```rust,no_run
    /// # use rusqlite::{Connection, Result};
    /// fn create_tables(conn: &Connection) -> Result<()> {
    ///     conn.execute_batch("BEGIN;
    ///                         CREATE TABLE foo(x INTEGER);
    ///                         CREATE TABLE bar(y TEXT);
    ///                         COMMIT;")
    /// }
    /// ```
    ///
    /// # Failure
    ///
    /// Will return `Err` if `sql` cannot be converted to a C-compatible string or if the
    /// underlying SQLite call fails.
    pub fn execute_batch(&self, sql: &str) -> Result<()> {
        self.db.borrow_mut().execute_batch(sql)
    }

    /// Convenience method to prepare and execute a single SQL statement.
    ///
    /// On success, returns the number of rows that were changed or inserted or deleted (via
    /// `sqlite3_changes`).
    ///
    /// ## Example
    ///
    /// ```rust,no_run
    /// # use rusqlite::{Connection};
    /// fn update_rows(conn: &Connection) {
    ///     match conn.execute("UPDATE foo SET bar = 'baz' WHERE qux = ?", &[&1i32]) {
    ///         Ok(updated) => println!("{} rows were updated", updated),
    ///         Err(err) => println!("update failed: {}", err),
    ///     }
    /// }
    /// ```
    ///
    /// # Failure
    ///
    /// Will return `Err` if `sql` cannot be converted to a C-compatible string or if the
    /// underlying SQLite call fails.
    pub fn execute(&self, sql: &str, params: &[&ToSql]) -> Result<c_int> {
        self.prepare(sql).and_then(|mut stmt| stmt.execute(params))
    }

    /// Get the SQLite rowid of the most recent successful INSERT.
    ///
    /// Uses [sqlite3_last_insert_rowid](https://www.sqlite.org/c3ref/last_insert_rowid.html) under
    /// the hood.
    pub fn last_insert_rowid(&self) -> i64 {
        self.db.borrow_mut().last_insert_rowid()
    }

    /// Convenience method to execute a query that is expected to return a single row.
    ///
    /// ## Example
    ///
    /// ```rust,no_run
    /// # use rusqlite::{Result,Connection};
    /// fn preferred_locale(conn: &Connection) -> Result<String> {
    ///     conn.query_row("SELECT value FROM preferences WHERE name='locale'", &[], |row| {
    ///         row.get(0)
    ///     })
    /// }
    /// ```
    ///
    /// If the query returns more than one row, all rows except the first are ignored.
    ///
    /// # Failure
    ///
    /// Will return `Err` if `sql` cannot be converted to a C-compatible string or if the
    /// underlying SQLite call fails.
    pub fn query_row<T, F>(&self, sql: &str, params: &[&ToSql], f: F) -> Result<T>
        where F: FnOnce(&Row) -> T
    {
        let mut stmt = try!(self.prepare(sql));
        stmt.query_row(params, f)
    }

    /// Convenience method to execute a query that is expected to return a single row,
    /// and execute a mapping via `f` on that returned row with the possibility of failure.
    /// The `Result` type of `f` must implement `std::convert::From<Error>`.
    ///
    /// ## Example
    ///
    /// ```rust,no_run
    /// # use rusqlite::{Result,Connection};
    /// fn preferred_locale(conn: &Connection) -> Result<String> {
    ///     conn.query_row_and_then("SELECT value FROM preferences WHERE name='locale'",
    ///                             &[],
    ///                             |row| {
    ///         row.get_checked(0)
    ///     })
    /// }
    /// ```
    ///
    /// If the query returns more than one row, all rows except the first are ignored.
    ///
    /// # Failure
    ///
    /// Will return `Err` if `sql` cannot be converted to a C-compatible string or if the
    /// underlying SQLite call fails.
    pub fn query_row_and_then<T, E, F>(&self,
                                       sql: &str,
                                       params: &[&ToSql],
                                       f: F)
                                       -> result::Result<T, E>
        where F: FnOnce(&Row) -> result::Result<T, E>,
              E: convert::From<Error>
    {
        let mut stmt = try!(self.prepare(sql));
        let mut rows = try!(stmt.query(params));

        rows.get_expected_row().map_err(E::from).and_then(|r| f(&r))
    }

    /// Convenience method to execute a query that is expected to return a single row.
    ///
    /// ## Example
    ///
    /// ```rust,no_run
    /// # use rusqlite::{Result,Connection};
    /// fn preferred_locale(conn: &Connection) -> Result<String> {
    ///     conn.query_row_safe("SELECT value FROM preferences WHERE name='locale'", &[], |row| {
    ///         row.get(0)
    ///     })
    /// }
    /// ```
    ///
    /// If the query returns more than one row, all rows except the first are ignored.
    ///
    /// ## Deprecated
    ///
    /// This method should be considered deprecated. Use `query_row` instead, which now
    /// does exactly the same thing.
    #[deprecated(since = "0.1.0", note = "Use query_row instead")]
    pub fn query_row_safe<T, F>(&self, sql: &str, params: &[&ToSql], f: F) -> Result<T>
        where F: FnOnce(&Row) -> T
    {
        self.query_row(sql, params, f)
    }

    /// Prepare a SQL statement for execution.
    ///
    /// ## Example
    ///
    /// ```rust,no_run
    /// # use rusqlite::{Connection, Result};
    /// fn insert_new_people(conn: &Connection) -> Result<()> {
    ///     let mut stmt = try!(conn.prepare("INSERT INTO People (name) VALUES (?)"));
    ///     try!(stmt.execute(&[&"Joe Smith"]));
    ///     try!(stmt.execute(&[&"Bob Jones"]));
    ///     Ok(())
    /// }
    /// ```
    ///
    /// # Failure
    ///
    /// Will return `Err` if `sql` cannot be converted to a C-compatible string or if the
    /// underlying SQLite call fails.
    pub fn prepare<'a>(&'a self, sql: &str) -> Result<Statement<'a>> {
        self.db.borrow_mut().prepare(self, sql)
    }

    /// Close the SQLite connection.
    ///
    /// This is functionally equivalent to the `Drop` implementation for `Connection` except
    /// that it returns any error encountered to the caller.
    ///
    /// # Failure
    ///
    /// Will return `Err` if the underlying SQLite call fails.
    pub fn close(self) -> Result<()> {
        self.flush_prepared_statement_cache();
        let mut db = self.db.borrow_mut();
        db.close()
    }

    /// Enable loading of SQLite extensions. Strongly consider using `LoadExtensionGuard`
    /// instead of this function.
    ///
    /// ## Example
    ///
    /// ```rust,no_run
    /// # use rusqlite::{Connection, Result};
    /// # use std::path::{Path};
    /// fn load_my_extension(conn: &Connection) -> Result<()> {
    ///     try!(conn.load_extension_enable());
    ///     try!(conn.load_extension(Path::new("my_sqlite_extension"), None));
    ///     conn.load_extension_disable()
    /// }
    /// ```
    ///
    /// # Failure
    ///
    /// Will return `Err` if the underlying SQLite call fails.
    #[cfg(feature = "load_extension")]
    pub fn load_extension_enable(&self) -> Result<()> {
        self.db.borrow_mut().enable_load_extension(1)
    }

    /// Disable loading of SQLite extensions.
    ///
    /// See `load_extension_enable` for an example.
    ///
    /// # Failure
    ///
    /// Will return `Err` if the underlying SQLite call fails.
    #[cfg(feature = "load_extension")]
    pub fn load_extension_disable(&self) -> Result<()> {
        self.db.borrow_mut().enable_load_extension(0)
    }

    /// Load the SQLite extension at `dylib_path`. `dylib_path` is passed through to
    /// `sqlite3_load_extension`, which may attempt OS-specific modifications if the file
    /// cannot be loaded directly.
    ///
    /// If `entry_point` is `None`, SQLite will attempt to find the entry point. If it is not
    /// `None`, the entry point will be passed through to `sqlite3_load_extension`.
    ///
    /// ## Example
    ///
    /// ```rust,no_run
    /// # use rusqlite::{Connection, Result, LoadExtensionGuard};
    /// # use std::path::{Path};
    /// fn load_my_extension(conn: &Connection) -> Result<()> {
    ///     let _guard = try!(LoadExtensionGuard::new(conn));
    ///
    ///     conn.load_extension("my_sqlite_extension", None)
    /// }
    /// ```
    ///
    /// # Failure
    ///
    /// Will return `Err` if the underlying SQLite call fails.
    #[cfg(feature = "load_extension")]
    pub fn load_extension<P: AsRef<Path>>(&self,
                                          dylib_path: P,
                                          entry_point: Option<&str>)
                                          -> Result<()> {
        self.db.borrow_mut().load_extension(dylib_path.as_ref(), entry_point)
    }

    /// Get access to the underlying SQLite database connection handle.
    ///
    /// # Warning
    ///
    /// You should not need to use this function. If you do need to, please [open an issue
    /// on the rusqlite repository](https://github.com/jgallagher/rusqlite/issues) and describe
    /// your use case. This function is unsafe because it gives you raw access to the SQLite
    /// connection, and what you do with it could impact the safety of this `Connection`.
    pub unsafe fn handle(&self) -> *mut ffi::Struct_sqlite3 {
        self.db.borrow().db()
    }

    fn decode_result(&self, code: c_int) -> Result<()> {
        self.db.borrow_mut().decode_result(code)
    }

    fn changes(&self) -> c_int {
        self.db.borrow_mut().changes()
    }

    /// Test for auto-commit mode.
    /// Autocommit mode is on by default.
    pub fn is_autocommit(&self) -> bool {
        self.db.borrow().is_autocommit()
    }

    /// Determine if all associated prepared statements have been reset.
    pub fn is_busy(&self) -> bool {
        self.db.borrow().is_busy()
    }
}

impl fmt::Debug for Connection {
    fn fmt(&self, f: &mut fmt::Formatter) -> fmt::Result {
        f.debug_struct("Connection")
            .field("path", &self.path)
            .finish()
    }
}

struct InnerConnection {
    db: *mut ffi::Struct_sqlite3,
}

/// Old name for `OpenFlags`. `SqliteOpenFlags` is deprecated.
#[deprecated(since = "0.6.0", note = "Use OpenFlags instead")]
pub type SqliteOpenFlags = OpenFlags;

bitflags! {
    #[doc = "Flags for opening SQLite database connections."]
    #[doc = "See [sqlite3_open_v2](http://www.sqlite.org/c3ref/open.html) for details."]
    #[repr(C)]
    pub flags OpenFlags: ::libc::c_int {
        const SQLITE_OPEN_READ_ONLY     = 0x00000001,
        const SQLITE_OPEN_READ_WRITE    = 0x00000002,
        const SQLITE_OPEN_CREATE        = 0x00000004,
        const SQLITE_OPEN_URI           = 0x00000040,
        const SQLITE_OPEN_MEMORY        = 0x00000080,
        const SQLITE_OPEN_NO_MUTEX      = 0x00008000,
        const SQLITE_OPEN_FULL_MUTEX    = 0x00010000,
        const SQLITE_OPEN_SHARED_CACHE  = 0x00020000,
        const SQLITE_OPEN_PRIVATE_CACHE = 0x00040000,
    }
}

impl Default for OpenFlags {
    fn default() -> OpenFlags {
        SQLITE_OPEN_READ_WRITE | SQLITE_OPEN_CREATE | SQLITE_OPEN_NO_MUTEX | SQLITE_OPEN_URI
    }
}

impl InnerConnection {
    fn open_with_flags(c_path: &CString, flags: OpenFlags) -> Result<InnerConnection> {
        unsafe {
            // Before opening the database, we need to check that SQLite hasn't been
            // compiled or configured to be in single-threaded mode. If it has, we're
            // exposing a very unsafe API to Rust, so refuse to open connections at all.
            // Unfortunately, the check for this is quite gross. sqlite3_threadsafe() only
            // returns how SQLite was _compiled_; there is no public API to check whether
            // someone called sqlite3_config() to set single-threaded mode. We can cheat
            // by trying to allocate a mutex, though; in single-threaded mode due to
            // compilation settings, the magic value 8 is returned (see the definition of
            // sqlite3_mutex_alloc at https://github.com/mackyle/sqlite/blob/master/src/mutex.h);
            // in single-threaded mode due to sqlite3_config(), the magic value 8 is also
            // returned (see the definition of noopMutexAlloc at
            // https://github.com/mackyle/sqlite/blob/master/src/mutex_noop.c).
            const SQLITE_SINGLETHREADED_MUTEX_MAGIC: usize = 8;
            let mutex_ptr = ffi::sqlite3_mutex_alloc(0);
            let is_singlethreaded = mutex_ptr as usize == SQLITE_SINGLETHREADED_MUTEX_MAGIC;
            ffi::sqlite3_mutex_free(mutex_ptr);
            if is_singlethreaded {
                return Err(Error::SqliteSingleThreadedMode);
            }

            let mut db: *mut ffi::sqlite3 = mem::uninitialized();
            let r = ffi::sqlite3_open_v2(c_path.as_ptr(), &mut db, flags.bits(), ptr::null());
            if r != ffi::SQLITE_OK {
                let e = if db.is_null() {
                    error_from_sqlite_code(r, None)
                } else {
                    let e = error_from_handle(db, r);
                    ffi::sqlite3_close(db);
                    e
                };

                return Err(e);
            }
            let r = ffi::sqlite3_busy_timeout(db, 5000);
            if r != ffi::SQLITE_OK {
                let e = error_from_handle(db, r);
                ffi::sqlite3_close(db);
                return Err(e);
            }

            // attempt to turn on extended results code; don't fail if we can't.
            ffi::sqlite3_extended_result_codes(db, 1);

            Ok(InnerConnection { db: db })
        }
    }

    fn db(&self) -> *mut ffi::Struct_sqlite3 {
        self.db
    }

    fn decode_result(&mut self, code: c_int) -> Result<()> {
        if code == ffi::SQLITE_OK {
            Ok(())
        } else {
            Err(error_from_handle(self.db(), code))
        }
    }

    fn close(&mut self) -> Result<()> {
        unsafe {
            let r = ffi::sqlite3_close(self.db());
            self.db = ptr::null_mut();
            self.decode_result(r)
        }
    }

    fn execute_batch(&mut self, sql: &str) -> Result<()> {
        let c_sql = try!(str_to_cstring(sql));
        unsafe {
            let r = ffi::sqlite3_exec(self.db(),
                                      c_sql.as_ptr(),
                                      None,
                                      ptr::null_mut(),
                                      ptr::null_mut());
            self.decode_result(r)
        }
    }

    #[cfg(feature = "load_extension")]
    fn enable_load_extension(&mut self, onoff: c_int) -> Result<()> {
        let r = unsafe { ffi::sqlite3_enable_load_extension(self.db, onoff) };
        self.decode_result(r)
    }

    #[cfg(feature = "load_extension")]
    fn load_extension(&self, dylib_path: &Path, entry_point: Option<&str>) -> Result<()> {
        let dylib_str = try!(path_to_cstring(dylib_path));
        unsafe {
            let mut errmsg: *mut c_char = mem::uninitialized();
            let r = if let Some(entry_point) = entry_point {
                let c_entry = try!(str_to_cstring(entry_point));
                ffi::sqlite3_load_extension(self.db,
                                            dylib_str.as_ptr(),
                                            c_entry.as_ptr(),
                                            &mut errmsg)
            } else {
                ffi::sqlite3_load_extension(self.db, dylib_str.as_ptr(), ptr::null(), &mut errmsg)
            };
            if r == ffi::SQLITE_OK {
                Ok(())
            } else {
                let message = errmsg_to_string(&*errmsg);
                ffi::sqlite3_free(errmsg as *mut libc::c_void);
                Err(error_from_sqlite_code(r, Some(message)))
            }
        }
    }

    fn last_insert_rowid(&self) -> i64 {
        unsafe { ffi::sqlite3_last_insert_rowid(self.db()) }
    }

    fn prepare<'a>(&mut self, conn: &'a Connection, sql: &str) -> Result<Statement<'a>> {
        if sql.len() >= ::std::i32::MAX as usize {
            return Err(error_from_sqlite_code(ffi::SQLITE_TOOBIG, None));
        }
        let mut c_stmt: *mut ffi::sqlite3_stmt = unsafe { mem::uninitialized() };
        let c_sql = try!(str_to_cstring(sql));
        let r = unsafe {
            let len_with_nul = (sql.len() + 1) as c_int;
            ffi::sqlite3_prepare_v2(self.db(),
                                    c_sql.as_ptr(),
                                    len_with_nul,
                                    &mut c_stmt,
                                    ptr::null_mut())
        };
        self.decode_result(r).map(|_| Statement::new(conn, RawStatement::new(c_stmt)))
    }

    fn changes(&mut self) -> c_int {
        unsafe { ffi::sqlite3_changes(self.db()) }
    }

    fn is_autocommit(&self) -> bool {
        unsafe { ffi::sqlite3_get_autocommit(self.db()) != 0 }
    }

    fn is_busy(&self) -> bool {
        let db = self.db();
        unsafe {
            let mut stmt = ffi::sqlite3_next_stmt(db, ptr::null_mut());
            while !stmt.is_null() {
                if ffi::sqlite3_stmt_busy(stmt) != 0 {
                    return true;
                }
                stmt = ffi::sqlite3_next_stmt(db, stmt);
            }
        }
        false
    }
}

impl Drop for InnerConnection {
    #[allow(unused_must_use)]
    fn drop(&mut self) {
        self.close();
    }
}

/// Old name for `Statement`. `SqliteStatement` is deprecated.
#[deprecated(since = "0.6.0", note = "Use Statement instead")]
pub type SqliteStatement<'conn> = Statement<'conn>;

/// A prepared statement.
pub struct Statement<'conn> {
    conn: &'conn Connection,
    stmt: RawStatement,
}

impl<'conn> Statement<'conn> {
    fn new(conn: &Connection, stmt: RawStatement) -> Statement {
        Statement {
            conn: conn,
            stmt: stmt,
        }
    }

    /// Get all the column names in the result set of the prepared statement.
    pub fn column_names(&self) -> Vec<&str> {
        let n = self.column_count();
        let mut cols = Vec::with_capacity(n as usize);
        for i in 0..n {
            let slice = self.stmt.column_name(i);
            let s = str::from_utf8(slice.to_bytes()).unwrap();
            cols.push(s);
        }
        cols
    }

    /// Return the number of columns in the result set returned by the prepared statement.
    pub fn column_count(&self) -> i32 {
        self.stmt.column_count()
    }

    /// Returns the column index in the result set for a given column name.
    ///
    /// If there is no AS clause then the name of the column is unspecified and may change from one
    /// release of SQLite to the next.
    ///
    /// # Failure
    ///
    /// Will return an `Error::InvalidColumnName` when there is no column with the specified `name`.
    pub fn column_index(&self, name: &str) -> Result<i32> {
        let bytes = name.as_bytes();
        let n = self.column_count();
        for i in 0..n {
            if bytes == self.stmt.column_name(i).to_bytes() {
                return Ok(i);
            }
        }
        Err(Error::InvalidColumnName(String::from(name)))
    }

    /// Execute the prepared statement.
    ///
    /// On success, returns the number of rows that were changed or inserted or deleted (via
    /// `sqlite3_changes`).
    ///
    /// ## Example
    ///
    /// ```rust,no_run
    /// # use rusqlite::{Connection, Result};
    /// fn update_rows(conn: &Connection) -> Result<()> {
    ///     let mut stmt = try!(conn.prepare("UPDATE foo SET bar = 'baz' WHERE qux = ?"));
    ///
    ///     try!(stmt.execute(&[&1i32]));
    ///     try!(stmt.execute(&[&2i32]));
    ///
    ///     Ok(())
    /// }
    /// ```
    ///
    /// # Failure
    ///
    /// Will return `Err` if binding parameters fails, the executed statement returns rows (in
    /// which case `query` should be used instead), or the underling SQLite call fails.
    pub fn execute(&mut self, params: &[&ToSql]) -> Result<c_int> {
        try!(self.bind_parameters(params));
        self.execute_()
    }

    fn execute_(&mut self) -> Result<c_int> {
        let r = self.stmt.step();
        self.stmt.reset();
        match r {
            ffi::SQLITE_DONE => {
                if self.column_count() == 0 {
                    Ok(self.conn.changes())
                } else {
                    Err(Error::ExecuteReturnedResults)
                }
            }
            ffi::SQLITE_ROW => Err(Error::ExecuteReturnedResults),
            _ => Err(self.conn.decode_result(r).unwrap_err()),
        }
    }

    /// Execute the prepared statement, returning a handle to the resulting rows.
    ///
    /// Due to lifetime restricts, the rows handle returned by `query` does not
    /// implement the `Iterator` trait. Consider using `query_map` or `query_and_then`
    /// instead, which do.
    ///
    /// ## Example
    ///
    /// ```rust,no_run
    /// # use rusqlite::{Connection, Result};
    /// fn get_names(conn: &Connection) -> Result<Vec<String>> {
    ///     let mut stmt = try!(conn.prepare("SELECT name FROM people"));
    ///     let mut rows = try!(stmt.query(&[]));
    ///
    ///     let mut names = Vec::new();
    ///     while let Some(result_row) = rows.next() {
    ///         let row = try!(result_row);
    ///         names.push(row.get(0));
    ///     }
    ///
    ///     Ok(names)
    /// }
    /// ```
    ///
    /// ## Failure
    ///
    /// Will return `Err` if binding parameters fails.
    pub fn query<'a>(&'a mut self, params: &[&ToSql]) -> Result<Rows<'a>> {
        try!(self.bind_parameters(params));
        Ok(Rows::new(self))
    }

    /// Executes the prepared statement and maps a function over the resulting rows, returning
    /// an iterator over the mapped function results.
    ///
    /// ## Example
    ///
    /// ```rust,no_run
    /// # use rusqlite::{Connection, Result};
    /// fn get_names(conn: &Connection) -> Result<Vec<String>> {
    ///     let mut stmt = try!(conn.prepare("SELECT name FROM people"));
    ///     let rows = try!(stmt.query_map(&[], |row| row.get(0)));
    ///
    ///     let mut names = Vec::new();
    ///     for name_result in rows {
    ///         names.push(try!(name_result));
    ///     }
    ///
    ///     Ok(names)
    /// }
    /// ```
    ///
    /// ## Failure
    ///
    /// Will return `Err` if binding parameters fails.
    pub fn query_map<'a, T, F>(&'a mut self, params: &[&ToSql], f: F) -> Result<MappedRows<'a, F>>
        where F: FnMut(&Row) -> T
    {
        let row_iter = try!(self.query(params));

        Ok(MappedRows {
            rows: row_iter,
            map: f,
        })
    }

    /// Executes the prepared statement and maps a function over the resulting
    /// rows, where the function returns a `Result` with `Error` type implementing
    /// `std::convert::From<Error>` (so errors can be unified).
    ///
    /// # Failure
    ///
    /// Will return `Err` if binding parameters fails.
    pub fn query_and_then<'a, T, E, F>(&'a mut self,
                                       params: &[&ToSql],
                                       f: F)
                                       -> Result<AndThenRows<'a, F>>
        where E: convert::From<Error>,
              F: FnMut(&Row) -> result::Result<T, E>
    {
        let row_iter = try!(self.query(params));

        Ok(AndThenRows {
            rows: row_iter,
            map: f,
        })
    }

    /// Consumes the statement.
    ///
    /// Functionally equivalent to the `Drop` implementation, but allows callers to see any errors
    /// that occur.
    ///
    /// # Failure
    ///
    /// Will return `Err` if the underlying SQLite call fails.
    pub fn finalize(mut self) -> Result<()> {
        self.finalize_()
    }

    fn bind_parameter(&self, param: &ToSql, col: c_int) -> Result<()> {
        let value = try!(param.to_sql());

        let ptr = unsafe { self.stmt.ptr() };
        let value = match value {
            ToSqlOutput::Borrowed(v) => v,
            ToSqlOutput::Owned(ref v) => ValueRef::from(v),

            #[cfg(feature = "blob")]
            ToSqlOutput::ZeroBlob(len) => {
                return self.conn
                    .decode_result(unsafe { ffi::sqlite3_bind_zeroblob(ptr, col, len) });
            }
        };
        self.conn.decode_result(match value {
            ValueRef::Null => unsafe { ffi::sqlite3_bind_null(ptr, col) },
            ValueRef::Integer(i) => unsafe { ffi::sqlite3_bind_int64(ptr, col, i) },
            ValueRef::Real(r) => unsafe { ffi::sqlite3_bind_double(ptr, col, r) },
            ValueRef::Text(ref s) => unsafe {
                let length = s.len();
                if length > ::std::i32::MAX as usize {
                    ffi::SQLITE_TOOBIG
                } else {
                    let c_str = try!(str_to_cstring(s));
                    let destructor = if length > 0 {
                        ffi::SQLITE_TRANSIENT()
                    } else {
                        ffi::SQLITE_STATIC()
                    };
                    ffi::sqlite3_bind_text(ptr, col, c_str.as_ptr(), length as c_int, destructor)
                }
            },
            ValueRef::Blob(ref b) => unsafe {
                let length = b.len();
                if length > ::std::i32::MAX as usize {
                    ffi::SQLITE_TOOBIG
                } else if length == 0 {
                    ffi::sqlite3_bind_zeroblob(ptr, col, 0)
                } else {
                    ffi::sqlite3_bind_blob(ptr,
                                           col,
                                           b.as_ptr() as *const c_void,
                                           length as c_int,
                                           ffi::SQLITE_TRANSIENT())
                }
            },
        })
    }

    fn bind_parameters(&mut self, params: &[&ToSql]) -> Result<()> {
        assert!(params.len() as c_int == self.stmt.bind_parameter_count(),
                "incorrect number of parameters to query(): expected {}, got {}",
                self.stmt.bind_parameter_count(),
                params.len());

        for (i, p) in params.iter().enumerate() {
<<<<<<< HEAD
            try!(unsafe {
                self.conn.decode_result(p.bind_parameter(self.stmt.ptr(), (i + 1) as c_int))
            });
=======
            try!(self.bind_parameter(*p, (i + 1) as c_int));
>>>>>>> 4c8b0ab6
        }

        Ok(())
    }

    fn finalize_(&mut self) -> Result<()> {
        let mut stmt = RawStatement::new(ptr::null_mut());
        mem::swap(&mut stmt, &mut self.stmt);
        self.conn.decode_result(stmt.finalize())
    }
}

impl<'conn> Into<RawStatement> for Statement<'conn> {
    fn into(mut self) -> RawStatement {
        let mut stmt = RawStatement::new(ptr::null_mut());
        mem::swap(&mut stmt, &mut self.stmt);
        stmt
    }
}

impl<'conn> fmt::Debug for Statement<'conn> {
    fn fmt(&self, f: &mut fmt::Formatter) -> fmt::Result {
        let sql = str::from_utf8(self.stmt.sql().to_bytes());
        f.debug_struct("Statement")
            .field("conn", self.conn)
            .field("stmt", &self.stmt)
            .field("sql", &sql)
            .finish()
    }
}

impl<'conn> Drop for Statement<'conn> {
    #[allow(unused_must_use)]
    fn drop(&mut self) {
        self.finalize_();
    }
}

/// An iterator over the mapped resulting rows of a query.
pub struct MappedRows<'stmt, F> {
    rows: Rows<'stmt>,
    map: F,
}

impl<'stmt, T, F> Iterator for MappedRows<'stmt, F>
    where F: FnMut(&Row) -> T
{
    type Item = Result<T>;

    fn next(&mut self) -> Option<Result<T>> {
        let map = &mut self.map;
        self.rows.next().map(|row_result| row_result.map(|row| (map)(&row)))
    }
}

/// An iterator over the mapped resulting rows of a query, with an Error type
/// unifying with Error.
pub struct AndThenRows<'stmt, F> {
    rows: Rows<'stmt>,
    map: F,
}

impl<'stmt, T, E, F> Iterator for AndThenRows<'stmt, F>
    where E: convert::From<Error>,
          F: FnMut(&Row) -> result::Result<T, E>
{
    type Item = result::Result<T, E>;

    fn next(&mut self) -> Option<Self::Item> {
        let map = &mut self.map;
        self.rows.next().map(|row_result| {
            row_result.map_err(E::from)
                .and_then(|row| (map)(&row))
        })
    }
}

/// Old name for `Rows`. `SqliteRows` is deprecated.
#[deprecated(since = "0.6.0", note = "Use Rows instead")]
pub type SqliteRows<'stmt> = Rows<'stmt>;

/// An handle for the resulting rows of a query.
pub struct Rows<'stmt> {
    stmt: Option<&'stmt Statement<'stmt>>,
}

#[allow(should_implement_trait)]
impl<'stmt> Rows<'stmt> {
    fn new(stmt: &'stmt Statement<'stmt>) -> Rows<'stmt> {
        Rows { stmt: Some(stmt) }
    }

    fn get_expected_row<'a>(&'a mut self) -> Result<Row<'a, 'stmt>> {
        match self.next() {
            Some(row) => row,
            None => Err(Error::QueryReturnedNoRows),
        }
    }

    fn reset(&mut self) {
        if let Some(stmt) = self.stmt.take() {
            stmt.stmt.reset();
        }
    }

    /// Attempt to get the next row from the query. Returns `Some(Ok(Row))` if there
    /// is another row, `Some(Err(...))` if there was an error getting the next
    /// row, and `None` if all rows have been retrieved.
    ///
    /// ## Note
    ///
    /// This interface is not compatible with Rust's `Iterator` trait, because the
    /// lifetime of the returned row is tied to the lifetime of `self`. This is a
    /// "streaming iterator". For a more natural interface, consider using `query_map`
    /// or `query_and_then` instead, which return types that implement `Iterator`.
    pub fn next<'a>(&'a mut self) -> Option<Result<Row<'a, 'stmt>>> {
        self.stmt.and_then(|stmt| {
            match stmt.stmt.step() {
                ffi::SQLITE_ROW => {
                    Some(Ok(Row {
                        stmt: stmt,
                        phantom: PhantomData,
                    }))
                }
                ffi::SQLITE_DONE => {
                    self.reset();
                    None
                }
                code => {
                    self.reset();
                    Some(Err(stmt.conn.decode_result(code).unwrap_err()))
                }
            }
        })
    }
}

impl<'stmt> Drop for Rows<'stmt> {
    fn drop(&mut self) {
        self.reset();
    }
}

/// Old name for `Row`. `SqliteRow` is deprecated.
#[deprecated(since = "0.6.0", note = "Use Row instead")]
pub type SqliteRow<'a, 'stmt> = Row<'a, 'stmt>;

/// A single result row of a query.
pub struct Row<'a, 'stmt> {
    stmt: &'stmt Statement<'stmt>,
    phantom: PhantomData<&'a ()>,
}

impl<'a, 'stmt> Row<'a, 'stmt> {
    /// Get the value of a particular column of the result row.
    ///
    /// ## Failure
    ///
    /// Panics if the underlying SQLite column type is not a valid type as a source for `T`.
    ///
    /// Panics if `idx` is outside the range of columns in the returned query.
    pub fn get<I: RowIndex, T: FromSql>(&self, idx: I) -> T {
        self.get_checked(idx).unwrap()
    }

    /// Get the value of a particular column of the result row.
    ///
    /// ## Failure
    ///
    /// Returns an `Error::InvalidColumnType` if the underlying SQLite column
    /// type is not a valid type as a source for `T`.
    ///
    /// Returns an `Error::InvalidColumnIndex` if `idx` is outside the valid column range
    /// for this row.
    ///
    /// Returns an `Error::InvalidColumnName` if `idx` is not a valid column name
    /// for this row.
    pub fn get_checked<I: RowIndex, T: FromSql>(&self, idx: I) -> Result<T> {
        let idx = try!(idx.idx(self.stmt));
        let value = unsafe { ValueRef::new(&self.stmt.stmt, idx) };
        FromSql::column_result(value).map_err(|err| match err {
            FromSqlError::InvalidType => Error::InvalidColumnType(idx, value.data_type()),
            FromSqlError::Other(err) => {
                Error::FromSqlConversionFailure(idx as usize, value.data_type(), err)
            }
        })
    }

    /// Return the number of columns in the current row.
    pub fn column_count(&self) -> i32 {
        self.stmt.column_count()
    }
}

/// A trait implemented by types that can index into columns of a row.
pub trait RowIndex {
    /// Returns the index of the appropriate column, or `None` if no such
    /// column exists.
    fn idx(&self, stmt: &Statement) -> Result<i32>;
}

impl RowIndex for i32 {
    #[inline]
    fn idx(&self, stmt: &Statement) -> Result<i32> {
        if *self < 0 || *self >= stmt.column_count() {
            Err(Error::InvalidColumnIndex(*self))
        } else {
            Ok(*self)
        }
    }
}

impl<'a> RowIndex for &'a str {
    #[inline]
    fn idx(&self, stmt: &Statement) -> Result<i32> {
        stmt.column_index(*self)
    }
}

impl<'a> ValueRef<'a> {
    unsafe fn new(stmt: &RawStatement, col: c_int) -> ValueRef {
        use std::slice::from_raw_parts;

        let raw = stmt.ptr();

        match stmt.column_type(col) {
            ffi::SQLITE_NULL => ValueRef::Null,
            ffi::SQLITE_INTEGER => ValueRef::Integer(ffi::sqlite3_column_int64(raw, col)),
            ffi::SQLITE_FLOAT => ValueRef::Real(ffi::sqlite3_column_double(raw, col)),
            ffi::SQLITE_TEXT => {
                let text = ffi::sqlite3_column_text(raw, col);
                assert!(!text.is_null(),
                        "unexpected SQLITE_TEXT column type with NULL data");
                let s = CStr::from_ptr(text as *const c_char);

                // sqlite3_column_text returns UTF8 data, so our unwrap here should be fine.
                let s = s.to_str().expect("sqlite3_column_text returned invalid UTF-8");
                ValueRef::Text(s)
            }
            ffi::SQLITE_BLOB => {
                let blob = ffi::sqlite3_column_blob(raw, col);

                let len = ffi::sqlite3_column_bytes(raw, col);
                assert!(len >= 0,
                        "unexpected negative return from sqlite3_column_bytes");
                if len > 0 {
                    assert!(!blob.is_null(),
                            "unexpected SQLITE_BLOB column type with NULL data");
                    ValueRef::Blob(from_raw_parts(blob as *const u8, len as usize))
                } else {
                    // The return value from sqlite3_column_blob() for a zero-length BLOB is a NULL pointer.
                    ValueRef::Blob(&[])
                }
            }
            _ => unreachable!("sqlite3_column_type returned invalid value"),
        }
    }
}

#[cfg(test)]
mod test {
    extern crate tempdir;
    pub use super::*;
    use ffi;
    use self::tempdir::TempDir;
    pub use std::error::Error as StdError;
    pub use std::fmt;

    // this function is never called, but is still type checked; in
    // particular, calls with specific instantiations will require
    // that those types are `Send`.
    #[allow(dead_code, unconditional_recursion)]
    fn ensure_send<T: Send>() {
        ensure_send::<Connection>();
    }

    pub fn checked_memory_handle() -> Connection {
        Connection::open_in_memory().unwrap()
    }

    #[test]
    #[cfg_attr(rustfmt, rustfmt_skip)]
    fn test_persistence() {
        let temp_dir = TempDir::new("test_open_file").unwrap();
        let path = temp_dir.path().join("test.db3");

        {
            let db = Connection::open(&path).unwrap();
            let sql = "BEGIN;
                   CREATE TABLE foo(x INTEGER);
                   INSERT INTO foo VALUES(42);
                   END;";
                   db.execute_batch(sql).unwrap();
        }

        let path_string = path.to_str().unwrap();
        let db = Connection::open(&path_string).unwrap();
        let the_answer: Result<i64> = db.query_row("SELECT x FROM foo", &[], |r| r.get(0));

        assert_eq!(42i64, the_answer.unwrap());
    }

    #[test]
    fn test_open() {
        assert!(Connection::open_in_memory().is_ok());

        let db = checked_memory_handle();
        assert!(db.close().is_ok());
    }

    #[test]
    fn test_open_with_flags() {
        for bad_flags in &[OpenFlags::empty(),
                           SQLITE_OPEN_READ_ONLY | SQLITE_OPEN_READ_WRITE,
                           SQLITE_OPEN_READ_ONLY | SQLITE_OPEN_CREATE] {
            assert!(Connection::open_in_memory_with_flags(*bad_flags).is_err());
        }
    }

    #[test]
    #[cfg_attr(rustfmt, rustfmt_skip)]
    fn test_execute_batch() {
        let db = checked_memory_handle();
        let sql = "BEGIN;
                   CREATE TABLE foo(x INTEGER);
                   INSERT INTO foo VALUES(1);
                   INSERT INTO foo VALUES(2);
                   INSERT INTO foo VALUES(3);
                   INSERT INTO foo VALUES(4);
                   END;";
        db.execute_batch(sql).unwrap();

        db.execute_batch("UPDATE foo SET x = 3 WHERE x < 3").unwrap();

        assert!(db.execute_batch("INVALID SQL").is_err());
    }

    #[test]
    fn test_execute() {
        let db = checked_memory_handle();
        db.execute_batch("CREATE TABLE foo(x INTEGER)").unwrap();

        assert_eq!(1,
                   db.execute("INSERT INTO foo(x) VALUES (?)", &[&1i32]).unwrap());
        assert_eq!(1,
                   db.execute("INSERT INTO foo(x) VALUES (?)", &[&2i32]).unwrap());

        assert_eq!(3i32,
                   db.query_row("SELECT SUM(x) FROM foo", &[], |r| r.get(0)).unwrap());
    }

    #[test]
    fn test_execute_select() {
        let db = checked_memory_handle();
        let err = db.execute("SELECT 1 WHERE 1 < ?", &[&1i32]).unwrap_err();
        match err {
            Error::ExecuteReturnedResults => (),
            _ => panic!("Unexpected error: {}", err),
        }
    }

    #[test]
    fn test_prepare_column_names() {
        let db = checked_memory_handle();
        db.execute_batch("CREATE TABLE foo(x INTEGER);").unwrap();

        let stmt = db.prepare("SELECT * FROM foo").unwrap();
        assert_eq!(stmt.column_count(), 1);
        assert_eq!(stmt.column_names(), vec!["x"]);

        let stmt = db.prepare("SELECT x AS a, x AS b FROM foo").unwrap();
        assert_eq!(stmt.column_count(), 2);
        assert_eq!(stmt.column_names(), vec!["a", "b"]);
    }

    #[test]
    fn test_prepare_execute() {
        let db = checked_memory_handle();
        db.execute_batch("CREATE TABLE foo(x INTEGER);").unwrap();

        let mut insert_stmt = db.prepare("INSERT INTO foo(x) VALUES(?)").unwrap();
        assert_eq!(insert_stmt.execute(&[&1i32]).unwrap(), 1);
        assert_eq!(insert_stmt.execute(&[&2i32]).unwrap(), 1);
        assert_eq!(insert_stmt.execute(&[&3i32]).unwrap(), 1);

        assert_eq!(insert_stmt.execute(&[&"hello".to_string()]).unwrap(), 1);
        assert_eq!(insert_stmt.execute(&[&"goodbye".to_string()]).unwrap(), 1);
        assert_eq!(insert_stmt.execute(&[&types::Null]).unwrap(), 1);

        let mut update_stmt = db.prepare("UPDATE foo SET x=? WHERE x<?").unwrap();
        assert_eq!(update_stmt.execute(&[&3i32, &3i32]).unwrap(), 2);
        assert_eq!(update_stmt.execute(&[&3i32, &3i32]).unwrap(), 0);
        assert_eq!(update_stmt.execute(&[&8i32, &8i32]).unwrap(), 3);
    }

    #[test]
    fn test_prepare_query() {
        let db = checked_memory_handle();
        db.execute_batch("CREATE TABLE foo(x INTEGER);").unwrap();

        let mut insert_stmt = db.prepare("INSERT INTO foo(x) VALUES(?)").unwrap();
        assert_eq!(insert_stmt.execute(&[&1i32]).unwrap(), 1);
        assert_eq!(insert_stmt.execute(&[&2i32]).unwrap(), 1);
        assert_eq!(insert_stmt.execute(&[&3i32]).unwrap(), 1);

        let mut query = db.prepare("SELECT x FROM foo WHERE x < ? ORDER BY x DESC").unwrap();
        {
            let mut rows = query.query(&[&4i32]).unwrap();
            let mut v = Vec::<i32>::new();

            while let Some(row) = rows.next() {
                v.push(row.unwrap().get(0));
            }

            assert_eq!(v, [3i32, 2, 1]);
        }

        {
            let mut rows = query.query(&[&3i32]).unwrap();
            let mut v = Vec::<i32>::new();

            while let Some(row) = rows.next() {
                v.push(row.unwrap().get(0));
            }

            assert_eq!(v, [2i32, 1]);
        }
    }

    #[test]
    #[cfg_attr(rustfmt, rustfmt_skip)]
    fn test_query_map() {
        let db = checked_memory_handle();
        let sql = "BEGIN;
                   CREATE TABLE foo(x INTEGER, y TEXT);
                   INSERT INTO foo VALUES(4, \"hello\");
                   INSERT INTO foo VALUES(3, \", \");
                   INSERT INTO foo VALUES(2, \"world\");
                   INSERT INTO foo VALUES(1, \"!\");
                   END;";
        db.execute_batch(sql).unwrap();

        let mut query = db.prepare("SELECT x, y FROM foo ORDER BY x DESC").unwrap();
        let results: Result<Vec<String>> = query.query_map(&[], |row| row.get(1))
            .unwrap()
            .collect();

        assert_eq!(results.unwrap().concat(), "hello, world!");
    }

    #[test]
    #[cfg_attr(rustfmt, rustfmt_skip)]
    fn test_query_row() {
        let db = checked_memory_handle();
        let sql = "BEGIN;
                   CREATE TABLE foo(x INTEGER);
                   INSERT INTO foo VALUES(1);
                   INSERT INTO foo VALUES(2);
                   INSERT INTO foo VALUES(3);
                   INSERT INTO foo VALUES(4);
                   END;";
        db.execute_batch(sql).unwrap();

        assert_eq!(10i64,
                   db.query_row("SELECT SUM(x) FROM foo", &[], |r| r.get(0))
                   .unwrap());

        let result: Result<i64> = db.query_row("SELECT x FROM foo WHERE x > 5", &[], |r| r.get(0));
        match result.unwrap_err() {
            Error::QueryReturnedNoRows => (),
            err => panic!("Unexpected error {}", err),
        }

        let bad_query_result = db.query_row("NOT A PROPER QUERY; test123", &[], |_| ());

        assert!(bad_query_result.is_err());
    }

    #[test]
    fn test_prepare_failures() {
        let db = checked_memory_handle();
        db.execute_batch("CREATE TABLE foo(x INTEGER);").unwrap();

        let err = db.prepare("SELECT * FROM does_not_exist").unwrap_err();
        assert!(format!("{}", err).contains("does_not_exist"));
    }

    #[test]
    fn test_last_insert_rowid() {
        let db = checked_memory_handle();
        db.execute_batch("CREATE TABLE foo(x INTEGER PRIMARY KEY)").unwrap();
        db.execute_batch("INSERT INTO foo DEFAULT VALUES").unwrap();

        assert_eq!(db.last_insert_rowid(), 1);

        let mut stmt = db.prepare("INSERT INTO foo DEFAULT VALUES").unwrap();
        for _ in 0i32..9 {
            stmt.execute(&[]).unwrap();
        }
        assert_eq!(db.last_insert_rowid(), 10);
    }

    #[test]
    fn test_is_autocommit() {
        let db = checked_memory_handle();
        assert!(db.is_autocommit(),
                "autocommit expected to be active by default");
    }

    #[test]
    fn test_is_busy() {
        let db = checked_memory_handle();
        assert!(!db.is_busy());
        let mut stmt = db.prepare("PRAGMA schema_version").unwrap();
        assert!(!db.is_busy());
        {
            let mut rows = stmt.query(&[]).unwrap();
            assert!(!db.is_busy());
            let row = rows.next();
            assert!(db.is_busy());
            assert!(row.is_some());
        }
        assert!(!db.is_busy());
    }

    #[test]
    fn test_statement_debugging() {
        let db = checked_memory_handle();
        let query = "SELECT 12345";
        let stmt = db.prepare(query).unwrap();

        assert!(format!("{:?}", stmt).contains(query));
    }

    #[test]
    fn test_notnull_constraint_error() {
        let db = checked_memory_handle();
        db.execute_batch("CREATE TABLE foo(x NOT NULL)").unwrap();

        let result = db.execute("INSERT INTO foo (x) VALUES (NULL)", &[]);
        assert!(result.is_err());

        match result.unwrap_err() {
            Error::SqliteFailure(err, _) => {
                assert_eq!(err.code, ffi::ErrorCode::ConstraintViolation);

                // extended error codes for constraints were added in SQLite 3.7.16; if we're
                // running on a version at least that new, check for the extended code
                let version = unsafe { ffi::sqlite3_libversion_number() };
                if version >= 3007016 {
                    assert_eq!(err.extended_code, ffi::SQLITE_CONSTRAINT_NOTNULL)
                }
            }
            err => panic!("Unexpected error {}", err),
        }
    }

    mod query_and_then_tests {
        extern crate libsqlite3_sys as ffi;
        use super::*;

        #[derive(Debug)]
        enum CustomError {
            SomeError,
            Sqlite(Error),
        }

        impl fmt::Display for CustomError {
            fn fmt(&self, f: &mut fmt::Formatter) -> ::std::result::Result<(), fmt::Error> {
                match *self {
                    CustomError::SomeError => write!(f, "{}", self.description()),
                    CustomError::Sqlite(ref se) => write!(f, "{}: {}", self.description(), se),
                }
            }
        }

        impl StdError for CustomError {
            fn description(&self) -> &str {
                "my custom error"
            }
            fn cause(&self) -> Option<&StdError> {
                match *self {
                    CustomError::SomeError => None,
                    CustomError::Sqlite(ref se) => Some(se),
                }
            }
        }

        impl From<Error> for CustomError {
            fn from(se: Error) -> CustomError {
                CustomError::Sqlite(se)
            }
        }

        type CustomResult<T> = ::std::result::Result<T, CustomError>;

        #[test]
        #[cfg_attr(rustfmt, rustfmt_skip)]
        fn test_query_and_then() {
            let db = checked_memory_handle();
            let sql = "BEGIN;
                       CREATE TABLE foo(x INTEGER, y TEXT);
                       INSERT INTO foo VALUES(4, \"hello\");
                       INSERT INTO foo VALUES(3, \", \");
                       INSERT INTO foo VALUES(2, \"world\");
                       INSERT INTO foo VALUES(1, \"!\");
                       END;";
            db.execute_batch(sql).unwrap();

            let mut query = db.prepare("SELECT x, y FROM foo ORDER BY x DESC").unwrap();
            let results: Result<Vec<String>> = query.query_and_then(&[],
                                                                          |row| row.get_checked(1))
                .unwrap()
                .collect();

            assert_eq!(results.unwrap().concat(), "hello, world!");
        }

        #[test]
        #[cfg_attr(rustfmt, rustfmt_skip)]
        fn test_query_and_then_fails() {
            let db = checked_memory_handle();
            let sql = "BEGIN;
                       CREATE TABLE foo(x INTEGER, y TEXT);
                       INSERT INTO foo VALUES(4, \"hello\");
                       INSERT INTO foo VALUES(3, \", \");
                       INSERT INTO foo VALUES(2, \"world\");
                       INSERT INTO foo VALUES(1, \"!\");
                       END;";
            db.execute_batch(sql).unwrap();

            let mut query = db.prepare("SELECT x, y FROM foo ORDER BY x DESC").unwrap();
            let bad_type: Result<Vec<f64>> = query.query_and_then(&[], |row| row.get_checked(1))
                .unwrap()
                .collect();

            match bad_type.unwrap_err() {
                Error::InvalidColumnType(_, _) => (),
                err => panic!("Unexpected error {}", err),
            }

            let bad_idx: Result<Vec<String>> = query.query_and_then(&[], |row| row.get_checked(3))
                .unwrap()
                .collect();

            match bad_idx.unwrap_err() {
                Error::InvalidColumnIndex(_) => (),
                err => panic!("Unexpected error {}", err),
            }
        }

        #[test]
        #[cfg_attr(rustfmt, rustfmt_skip)]
        fn test_query_and_then_custom_error() {
            let db = checked_memory_handle();
            let sql = "BEGIN;
                       CREATE TABLE foo(x INTEGER, y TEXT);
                       INSERT INTO foo VALUES(4, \"hello\");
                       INSERT INTO foo VALUES(3, \", \");
                       INSERT INTO foo VALUES(2, \"world\");
                       INSERT INTO foo VALUES(1, \"!\");
                       END;";
            db.execute_batch(sql).unwrap();

            let mut query = db.prepare("SELECT x, y FROM foo ORDER BY x DESC").unwrap();
            let results: CustomResult<Vec<String>> = query.query_and_then(&[], |row| {
                row.get_checked(1)
                .map_err(CustomError::Sqlite)
            })
            .unwrap()
                .collect();

            assert_eq!(results.unwrap().concat(), "hello, world!");
        }

        #[test]
        #[cfg_attr(rustfmt, rustfmt_skip)]
        fn test_query_and_then_custom_error_fails() {
            let db = checked_memory_handle();
            let sql = "BEGIN;
                       CREATE TABLE foo(x INTEGER, y TEXT);
                       INSERT INTO foo VALUES(4, \"hello\");
                       INSERT INTO foo VALUES(3, \", \");
                       INSERT INTO foo VALUES(2, \"world\");
                       INSERT INTO foo VALUES(1, \"!\");
                       END;";
            db.execute_batch(sql).unwrap();

            let mut query = db.prepare("SELECT x, y FROM foo ORDER BY x DESC").unwrap();
            let bad_type: CustomResult<Vec<f64>> = query.query_and_then(&[], |row| {
                row.get_checked(1)
                .map_err(CustomError::Sqlite)
            })
            .unwrap()
                .collect();

            match bad_type.unwrap_err() {
                CustomError::Sqlite(Error::InvalidColumnType(_, _)) => (),
                err => panic!("Unexpected error {}", err),
            }

            let bad_idx: CustomResult<Vec<String>> = query.query_and_then(&[], |row| {
                row.get_checked(3)
                .map_err(CustomError::Sqlite)
            })
            .unwrap()
                .collect();

            match bad_idx.unwrap_err() {
                CustomError::Sqlite(Error::InvalidColumnIndex(_)) => (),
                err => panic!("Unexpected error {}", err),
            }

            let non_sqlite_err: CustomResult<Vec<String>> = query.query_and_then(&[], |_| {
                Err(CustomError::SomeError)
            })
            .unwrap()
                .collect();

            match non_sqlite_err.unwrap_err() {
                CustomError::SomeError => (),
                err => panic!("Unexpected error {}", err),
            }
        }

        #[test]
        #[cfg_attr(rustfmt, rustfmt_skip)]
        fn test_query_row_and_then_custom_error() {
            let db = checked_memory_handle();
            let sql = "BEGIN;
                       CREATE TABLE foo(x INTEGER, y TEXT);
                       INSERT INTO foo VALUES(4, \"hello\");
                       END;";
            db.execute_batch(sql).unwrap();

            let query = "SELECT x, y FROM foo ORDER BY x DESC";
            let results: CustomResult<String> = db.query_row_and_then(query, &[], |row| {
                row.get_checked(1).map_err(CustomError::Sqlite)
            });

            assert_eq!(results.unwrap(), "hello");
        }

        #[test]
        #[cfg_attr(rustfmt, rustfmt_skip)]
        fn test_query_row_and_then_custom_error_fails() {
            let db = checked_memory_handle();
            let sql = "BEGIN;
                       CREATE TABLE foo(x INTEGER, y TEXT);
                       INSERT INTO foo VALUES(4, \"hello\");
                       END;";
            db.execute_batch(sql).unwrap();

            let query = "SELECT x, y FROM foo ORDER BY x DESC";
            let bad_type: CustomResult<f64> = db.query_row_and_then(query, &[], |row| {
                row.get_checked(1).map_err(CustomError::Sqlite)
            });

            match bad_type.unwrap_err() {
                CustomError::Sqlite(Error::InvalidColumnType(_, _)) => (),
                err => panic!("Unexpected error {}", err),
            }

            let bad_idx: CustomResult<String> = db.query_row_and_then(query, &[], |row| {
                row.get_checked(3).map_err(CustomError::Sqlite)
            });

            match bad_idx.unwrap_err() {
                CustomError::Sqlite(Error::InvalidColumnIndex(_)) => (),
                err => panic!("Unexpected error {}", err),
            }

            let non_sqlite_err: CustomResult<String> = db.query_row_and_then(query, &[], |_| {
                Err(CustomError::SomeError)
            });

            match non_sqlite_err.unwrap_err() {
                CustomError::SomeError => (),
                err => panic!("Unexpected error {}", err),
            }
        }

        #[test]
        #[cfg_attr(rustfmt, rustfmt_skip)]
        fn test_dynamic() {
            let db = checked_memory_handle();
            let sql = "BEGIN;
                       CREATE TABLE foo(x INTEGER, y TEXT);
                       INSERT INTO foo VALUES(4, \"hello\");
                       END;";
            db.execute_batch(sql).unwrap();

            db.query_row("SELECT * FROM foo", &[], |r| assert_eq!(2, r.column_count())).unwrap();
        }
    }
}<|MERGE_RESOLUTION|>--- conflicted
+++ resolved
@@ -74,11 +74,7 @@
 use std::str;
 use libc::{c_int, c_char, c_void};
 
-<<<<<<< HEAD
-use types::{ToSql, FromSql, FromSqlError, ValueRef};
-=======
 use types::{ToSql, ToSqlOutput, FromSql, FromSqlError, ValueRef};
->>>>>>> 4c8b0ab6
 use error::{error_from_sqlite_code, error_from_handle};
 use raw_statement::RawStatement;
 use cache::StatementCache;
@@ -971,13 +967,7 @@
                 params.len());
 
         for (i, p) in params.iter().enumerate() {
-<<<<<<< HEAD
-            try!(unsafe {
-                self.conn.decode_result(p.bind_parameter(self.stmt.ptr(), (i + 1) as c_int))
-            });
-=======
             try!(self.bind_parameter(*p, (i + 1) as c_int));
->>>>>>> 4c8b0ab6
         }
 
         Ok(())
@@ -1221,8 +1211,7 @@
                 let blob = ffi::sqlite3_column_blob(raw, col);
 
                 let len = ffi::sqlite3_column_bytes(raw, col);
-                assert!(len >= 0,
-                        "unexpected negative return from sqlite3_column_bytes");
+                assert!(len >= 0, "unexpected negative return from sqlite3_column_bytes");
                 if len > 0 {
                     assert!(!blob.is_null(),
                             "unexpected SQLITE_BLOB column type with NULL data");
