//! Rusqlite is an ergonomic wrapper for using SQLite from Rust. It attempts to expose
//! an interface similar to [rust-postgres](https://github.com/sfackler/rust-postgres).
//!
//! ```rust
//! extern crate rusqlite;
//! extern crate time;
//!
//! use time::Timespec;
//! use rusqlite::SqliteConnection;
//!
//! #[derive(Debug)]
//! struct Person {
//!     id: i32,
//!     name: String,
//!     time_created: Timespec,
//!     data: Option<Vec<u8>>
//! }
//!
//! fn main() {
//!     let conn = SqliteConnection::open_in_memory().unwrap();
//!
//!     conn.execute("CREATE TABLE person (
//!                   id              INTEGER PRIMARY KEY,
//!                   name            TEXT NOT NULL,
//!                   time_created    TEXT NOT NULL,
//!                   data            BLOB
//!                   )", &[]).unwrap();
//!     let me = Person {
//!         id: 0,
//!         name: "Steven".to_string(),
//!         time_created: time::get_time(),
//!         data: None
//!     };
//!     conn.execute("INSERT INTO person (name, time_created, data)
//!                   VALUES ($1, $2, $3)",
//!                  &[&me.name, &me.time_created, &me.data]).unwrap();
//!
//!     let mut stmt = conn.prepare("SELECT id, name, time_created, data FROM person").unwrap();
//!     let mut person_iter = stmt.query_map(&[], |row| {
//!         Person {
//!             id: row.get(0),
//!             name: row.get(1),
//!             time_created: row.get(2),
//!             data: row.get(3)
//!         }
//!     }).unwrap();
//!
//!     for person in person_iter {
//!         println!("Found person {:?}", person.unwrap());
//!     }
//! }
//! ```
extern crate libc;
extern crate libsqlite3_sys as ffi;
#[macro_use]
extern crate bitflags;
#[cfg(test)]
#[macro_use]
extern crate lazy_static;

use std::default::Default;
use std::convert;
use std::mem;
use std::ptr;
use std::fmt;
use std::path::{Path, PathBuf};
use std::error;
use std::rc::Rc;
use std::cell::{RefCell, Cell};
use std::ffi::{CStr, CString};
use std::str;
use libc::{c_int, c_void, c_char};

use types::{ToSql, FromSql};

pub use transaction::SqliteTransaction;
pub use transaction::{SqliteTransactionBehavior, SqliteTransactionDeferred,
SqliteTransactionImmediate, SqliteTransactionExclusive};

#[cfg(feature = "load_extension")]
pub use load_extension_guard::SqliteLoadExtensionGuard;

pub mod types;
mod transaction;
<<<<<<< HEAD
#[cfg(feature = "load_extension")] mod load_extension_guard;
#[cfg(feature = "trace")] pub mod trace;
#[cfg(feature = "backup")] mod backup;
#[cfg(feature = "blob")] pub mod blob;
#[cfg(feature = "named_params")] mod named_params;
#[cfg(feature = "cache")] pub mod cache;
=======
mod named_params;
#[cfg(feature = "load_extension")]mod load_extension_guard;
#[cfg(feature = "trace")]pub mod trace;
#[cfg(feature = "backup")]pub mod backup;
>>>>>>> 36be658e

/// A typedef of the result returned by many methods.
pub type SqliteResult<T> = Result<T, SqliteError>;

unsafe fn errmsg_to_string(errmsg: *const c_char) -> String {
    let c_slice = CStr::from_ptr(errmsg).to_bytes();
    let utf8_str = str::from_utf8(c_slice);
    utf8_str.unwrap_or("Invalid string encoding").to_string()
}

/// Encompasses an error result from a call to the SQLite C API.
#[derive(Debug, PartialEq)]
pub struct SqliteError {
    /// The error code returned by a SQLite C API call. See [SQLite Result
    /// Codes](http://www.sqlite.org/rescode.html) for details.
    pub code: c_int,

    /// The error message provided by [sqlite3_errmsg](http://www.sqlite.org/c3ref/errcode.html),
    /// if possible, or a generic error message based on `code` otherwise.
    pub message: String,
}

impl fmt::Display for SqliteError {
    fn fmt(&self, f: &mut fmt::Formatter) -> fmt::Result {
        write!(f, "{} (SQLite error {})", self.message, self.code)
    }
}

impl error::Error for SqliteError {
    fn description(&self) -> &str {
        &self.message
    }
}

impl SqliteError {
    fn from_handle(db: *mut ffi::Struct_sqlite3, code: c_int) -> SqliteError {
        let message = if db.is_null() {
            ffi::code_to_str(code).to_string()
        } else {
            unsafe { errmsg_to_string(ffi::sqlite3_errmsg(db)) }
        };
        SqliteError {
            code: code,
            message: message,
        }
    }
}

fn str_to_cstring(s: &str) -> SqliteResult<CString> {
    CString::new(s).map_err(|_| {
        SqliteError {
            code: ffi::SQLITE_MISUSE,
            message: format!("Could not convert string {} to C-combatible string", s),
        }
    })
}

fn path_to_cstring(p: &Path) -> SqliteResult<CString> {
    let s = try!(p.to_str().ok_or(SqliteError {
        code: ffi::SQLITE_MISUSE,
        message: format!("Could not convert path {} to UTF-8 string",
                         p.to_string_lossy()),
    }));
    str_to_cstring(s)
}

/// Name for a database within a SQLite connection.
pub enum DatabaseName<'a> {
    /// The main database.
    Main,

    /// The temporary database (e.g., any "CREATE TEMPORARY TABLE" tables).
    Temp,

    /// A database that has been attached via "ATTACH DATABASE ...".
    Attached(&'a str),
}

// Currently DatabaseName is only used by the backup mod, so hide this (private)
// impl to avoid dead code warnings.
#[cfg(feature = "backup")]
impl<'a> DatabaseName<'a> {
    fn to_cstring(self) -> SqliteResult<CString> {
        use self::DatabaseName::{Main, Temp, Attached};
        match self {
            Main => str_to_cstring("main"),
            Temp => str_to_cstring("temp"),
            Attached(s) => str_to_cstring(s),
        }
    }
}

/// A connection to a SQLite database.
pub struct SqliteConnection {
    db: RefCell<InnerSqliteConnection>,
    path: Option<PathBuf>,
}

unsafe impl Send for SqliteConnection {}

impl SqliteConnection {
    /// Open a new connection to a SQLite database.
    ///
    /// `SqliteConnection::open(path)` is equivalent to `SqliteConnection::open_with_flags(path,
    /// SQLITE_OPEN_READ_WRITE | SQLITE_OPEN_CREATE)`.
    ///
    /// # Failure
    ///
    /// Will return `Err` if `path` cannot be converted to a C-compatible string or if the
    /// underlying SQLite open call fails.
    pub fn open<P: AsRef<Path>>(path: P) -> SqliteResult<SqliteConnection> {
        let flags = Default::default();
        SqliteConnection::open_with_flags(path, flags)
    }

    /// Open a new connection to an in-memory SQLite database.
    ///
    /// # Failure
    ///
    /// Will return `Err` if the underlying SQLite open call fails.
    pub fn open_in_memory() -> SqliteResult<SqliteConnection> {
        let flags = Default::default();
        SqliteConnection::open_in_memory_with_flags(flags)
    }

    /// Open a new connection to a SQLite database.
    ///
    /// Database Connection](http://www.sqlite.org/c3ref/open.html) for a description of valid
    /// flag combinations.
    ///
    /// # Failure
    ///
    /// Will return `Err` if `path` cannot be converted to a C-compatible string or if the
    /// underlying SQLite open call fails.
    pub fn open_with_flags<P: AsRef<Path>>(path: P,
                                           flags: SqliteOpenFlags)
        -> SqliteResult<SqliteConnection> {
            let c_path = try!(path_to_cstring(path.as_ref()));
            InnerSqliteConnection::open_with_flags(&c_path, flags).map(|db| {
                SqliteConnection {
                    db: RefCell::new(db),
                    path: Some(path.as_ref().to_path_buf()),
                }
            })
        }

    /// Open a new connection to an in-memory SQLite database.
    ///
    /// Database Connection](http://www.sqlite.org/c3ref/open.html) for a description of valid
    /// flag combinations.
    ///
    /// # Failure
    ///
    /// Will return `Err` if the underlying SQLite open call fails.
    pub fn open_in_memory_with_flags(flags: SqliteOpenFlags) -> SqliteResult<SqliteConnection> {
        let c_memory = try!(str_to_cstring(":memory:"));
        InnerSqliteConnection::open_with_flags(&c_memory, flags).map(|db| {
            SqliteConnection {
                db: RefCell::new(db),
                path: None,
            }
        })
    }

    /// Begin a new transaction with the default behavior (DEFERRED).
    ///
    /// The transaction defaults to rolling back when it is dropped. If you want the transaction to
    /// commit, you must call `commit` or `set_commit`.
    ///
    /// ## Example
    ///
    /// ```rust,no_run
    /// # use rusqlite::{SqliteConnection, SqliteResult};
    /// # fn do_queries_part_1(conn: &SqliteConnection) -> SqliteResult<()> { Ok(()) }
    /// # fn do_queries_part_2(conn: &SqliteConnection) -> SqliteResult<()> { Ok(()) }
    /// fn perform_queries(conn: &SqliteConnection) -> SqliteResult<()> {
    ///     let tx = try!(conn.transaction());
    ///
    ///     try!(do_queries_part_1(conn)); // tx causes rollback if this fails
    ///     try!(do_queries_part_2(conn)); // tx causes rollback if this fails
    ///
    ///     tx.commit()
    /// }
    /// ```
    ///
    /// # Failure
    ///
    /// Will return `Err` if the underlying SQLite call fails.
    pub fn transaction<'a>(&'a self) -> SqliteResult<SqliteTransaction<'a>> {
        SqliteTransaction::new(self, SqliteTransactionDeferred)
    }

    /// Begin a new transaction with a specified behavior.
    ///
    /// See `transaction`.
    ///
    /// # Failure
    ///
    /// Will return `Err` if the underlying SQLite call fails.
    pub fn transaction_with_behavior<'a>(&'a self,
                                         behavior: SqliteTransactionBehavior)
        -> SqliteResult<SqliteTransaction<'a>> {
            SqliteTransaction::new(self, behavior)
        }

    /// Convenience method to run multiple SQL statements (that cannot take any parameters).
    ///
    /// Uses [sqlite3_exec](http://www.sqlite.org/c3ref/exec.html) under the hood.
    ///
    /// ## Example
    ///
    /// ```rust,no_run
    /// # use rusqlite::{SqliteConnection, SqliteResult};
    /// fn create_tables(conn: &SqliteConnection) -> SqliteResult<()> {
    ///     conn.execute_batch("BEGIN;
    ///                         CREATE TABLE foo(x INTEGER);
    ///                         CREATE TABLE bar(y TEXT);
    ///                         COMMIT;")
    /// }
    /// ```
    ///
    /// # Failure
    ///
    /// Will return `Err` if `sql` cannot be converted to a C-compatible string or if the
    /// underlying SQLite call fails.
    pub fn execute_batch(&self, sql: &str) -> SqliteResult<()> {
        self.db.borrow_mut().execute_batch(sql)
    }

    /// Convenience method to prepare and execute a single SQL statement.
    ///
    /// On success, returns the number of rows that were changed or inserted or deleted (via
    /// `sqlite3_changes`).
    ///
    /// ## Example
    ///
    /// ```rust,no_run
    /// # use rusqlite::{SqliteConnection};
    /// fn update_rows(conn: &SqliteConnection) {
    ///     match conn.execute("UPDATE foo SET bar = 'baz' WHERE qux = ?", &[&1i32]) {
    ///         Ok(updated) => println!("{} rows were updated", updated),
    ///         Err(err) => println!("update failed: {}", err),
    ///     }
    /// }
    /// ```
    ///
    /// # Failure
    ///
    /// Will return `Err` if `sql` cannot be converted to a C-compatible string or if the
    /// underlying SQLite call fails.
    pub fn execute(&self, sql: &str, params: &[&ToSql]) -> SqliteResult<c_int> {
        self.prepare(sql).and_then(|mut stmt| stmt.execute(params))
    }

    /// Get the SQLite rowid of the most recent successful INSERT.
    ///
    /// Uses [sqlite3_last_insert_rowid](https://www.sqlite.org/c3ref/last_insert_rowid.html) under
    /// the hood.
    pub fn last_insert_rowid(&self) -> i64 {
        self.db.borrow_mut().last_insert_rowid()
    }

    /// Convenience method to execute a query that is expected to return a single row.
    ///
    /// ## Example
    ///
    /// ```rust,no_run
    /// # use rusqlite::{SqliteResult,SqliteConnection};
    /// fn preferred_locale(conn: &SqliteConnection) -> SqliteResult<String> {
    ///     conn.query_row("SELECT value FROM preferences WHERE name='locale'", &[], |row| {
    ///         row.get(0)
    ///     })
    /// }
    /// ```
    ///
    /// If the query returns more than one row, all rows except the first are ignored.
    ///
    /// # Failure
    ///
    /// Will return `Err` if `sql` cannot be converted to a C-compatible string or if the
    /// underlying SQLite call fails.
    pub fn query_row<T, F>(&self, sql: &str, params: &[&ToSql], f: F) -> SqliteResult<T>
        where F: FnOnce(SqliteRow) -> T
    {
        let mut stmt = try!(self.prepare(sql));
        let mut rows = try!(stmt.query(params));

        rows.get_expected_row().map(f)
    }

    /// Convenience method to execute a query that is expected to return a single row,
    /// and execute a mapping via `f` on that returned row with the possibility of failure.
    /// The `Result` type of `f` must implement `std::convert::From<SqliteError>`.
    ///
    /// ## Example
    ///
    /// ```rust,no_run
    /// # use rusqlite::{SqliteResult,SqliteConnection};
    /// fn preferred_locale(conn: &SqliteConnection) -> SqliteResult<String> {
    ///     conn.query_row_and_then("SELECT value FROM preferences WHERE name='locale'", &[], |row| {
    ///         row.get_checked(0)
    ///     })
    /// }
    /// ```
    ///
    /// If the query returns more than one row, all rows except the first are ignored.
    ///
    /// # Failure
    ///
    /// Will return `Err` if `sql` cannot be converted to a C-compatible string or if the
    /// underlying SQLite call fails.
    pub fn query_row_and_then<T, E, F>(&self, sql: &str, params: &[&ToSql], f: F) -> Result<T, E>
        where F: FnOnce(SqliteRow) -> Result<T, E>,
              E: convert::From<SqliteError>
    {
        let mut stmt = try!(self.prepare(sql));
        let mut rows = try!(stmt.query(params));

        rows.get_expected_row().map_err(E::from).and_then(f)
    }

    /// Convenience method to execute a query that is expected to return a single row.
    ///
    /// ## Example
    ///
    /// ```rust,no_run
    /// # use rusqlite::{SqliteResult,SqliteConnection};
    /// fn preferred_locale(conn: &SqliteConnection) -> SqliteResult<String> {
    ///     conn.query_row_safe("SELECT value FROM preferences WHERE name='locale'", &[], |row| {
    ///         row.get(0)
    ///     })
    /// }
    /// ```
    ///
    /// If the query returns more than one row, all rows except the first are ignored.
    ///
    /// ## Deprecated
    ///
    /// This method should be considered deprecated. Use `query_row` instead, which now
    /// does exactly the same thing.
    pub fn query_row_safe<T, F>(&self, sql: &str, params: &[&ToSql], f: F) -> SqliteResult<T>
        where F: FnOnce(SqliteRow) -> T
        {
            self.query_row(sql, params, f)
        }

    /// Prepare a SQL statement for execution.
    ///
    /// ## Example
    ///
    /// ```rust,no_run
    /// # use rusqlite::{SqliteConnection, SqliteResult};
    /// fn insert_new_people(conn: &SqliteConnection) -> SqliteResult<()> {
    ///     let mut stmt = try!(conn.prepare("INSERT INTO People (name) VALUES (?)"));
    ///     try!(stmt.execute(&[&"Joe Smith"]));
    ///     try!(stmt.execute(&[&"Bob Jones"]));
    ///     Ok(())
    /// }
    /// ```
    ///
    /// # Failure
    ///
    /// Will return `Err` if `sql` cannot be converted to a C-compatible string or if the
    /// underlying SQLite call fails.
    pub fn prepare<'a>(&'a self, sql: &str) -> SqliteResult<SqliteStatement<'a>> {
        self.db.borrow_mut().prepare(self, sql)
    }

    /// Close the SQLite connection.
    ///
    /// This is functionally equivalent to the `Drop` implementation for `SqliteConnection` except
    /// that it returns any error encountered to the caller.
    ///
    /// # Failure
    ///
    /// Will return `Err` if the underlying SQLite call fails.
    pub fn close(self) -> SqliteResult<()> {
        let mut db = self.db.borrow_mut();
        db.close()
    }

    /// Enable loading of SQLite extensions. Strongly consider using `SqliteLoadExtensionGuard`
    /// instead of this function.
    ///
    /// ## Example
    ///
    /// ```rust,no_run
    /// # use rusqlite::{SqliteConnection, SqliteResult};
    /// # use std::path::{Path};
    /// fn load_my_extension(conn: &SqliteConnection) -> SqliteResult<()> {
    ///     try!(conn.load_extension_enable());
    ///     try!(conn.load_extension(Path::new("my_sqlite_extension"), None));
    ///     conn.load_extension_disable()
    /// }
    /// ```
    ///
    /// # Failure
    ///
    /// Will return `Err` if the underlying SQLite call fails.
    #[cfg(feature = "load_extension")]
    pub fn load_extension_enable(&self) -> SqliteResult<()> {
        self.db.borrow_mut().enable_load_extension(1)
    }

    /// Disable loading of SQLite extensions.
    ///
    /// See `load_extension_enable` for an example.
    ///
    /// # Failure
    ///
    /// Will return `Err` if the underlying SQLite call fails.
    #[cfg(feature = "load_extension")]
    pub fn load_extension_disable(&self) -> SqliteResult<()> {
        self.db.borrow_mut().enable_load_extension(0)
    }

    /// Load the SQLite extension at `dylib_path`. `dylib_path` is passed through to
    /// `sqlite3_load_extension`, which may attempt OS-specific modifications if the file
    /// cannot be loaded directly.
    ///
    /// If `entry_point` is `None`, SQLite will attempt to find the entry point. If it is not
    /// `None`, the entry point will be passed through to `sqlite3_load_extension`.
    ///
    /// ## Example
    ///
    /// ```rust,no_run
    /// # use rusqlite::{SqliteConnection, SqliteResult, SqliteLoadExtensionGuard};
    /// # use std::path::{Path};
    /// fn load_my_extension(conn: &SqliteConnection) -> SqliteResult<()> {
    ///     let _guard = try!(SqliteLoadExtensionGuard::new(conn));
    ///
    ///     conn.load_extension("my_sqlite_extension", None)
    /// }
    /// ```
    ///
    /// # Failure
    ///
    /// Will return `Err` if the underlying SQLite call fails.
    #[cfg(feature = "load_extension")]
    pub fn load_extension<P: AsRef<Path>>(&self,
                                          dylib_path: P,
                                          entry_point: Option<&str>)
        -> SqliteResult<()> {
            self.db.borrow_mut().load_extension(dylib_path.as_ref(), entry_point)
        }

    fn decode_result(&self, code: c_int) -> SqliteResult<()> {
        self.db.borrow_mut().decode_result(code)
    }

    fn changes(&self) -> c_int {
        self.db.borrow_mut().changes()
    }
}

impl fmt::Debug for SqliteConnection {
    fn fmt(&self, f: &mut fmt::Formatter) -> fmt::Result {
        f.debug_struct("SqliteConnection")
            .field("path", &self.path)
            .finish()
    }
}

struct InnerSqliteConnection {
    db: *mut ffi::Struct_sqlite3,
}

bitflags! {
    #[doc = "Flags for opening SQLite database connections."]
    #[doc = "See [sqlite3_open_v2](http://www.sqlite.org/c3ref/open.html) for details."]
    #[repr(C)]
    flags SqliteOpenFlags: c_int {
        const SQLITE_OPEN_READ_ONLY     = 0x00000001,
        const SQLITE_OPEN_READ_WRITE    = 0x00000002,
        const SQLITE_OPEN_CREATE        = 0x00000004,
        const SQLITE_OPEN_URI           = 0x00000040,
        const SQLITE_OPEN_MEMORY        = 0x00000080,
        const SQLITE_OPEN_NO_MUTEX      = 0x00008000,
        const SQLITE_OPEN_FULL_MUTEX    = 0x00010000,
        const SQLITE_OPEN_SHARED_CACHE  = 0x00020000,
        const SQLITE_OPEN_PRIVATE_CACHE = 0x00040000,
    }
}

impl Default for SqliteOpenFlags {
    fn default() -> SqliteOpenFlags {
        SQLITE_OPEN_READ_WRITE | SQLITE_OPEN_CREATE | SQLITE_OPEN_NO_MUTEX | SQLITE_OPEN_URI
    }
}

impl InnerSqliteConnection {
    fn open_with_flags(c_path: &CString,
                       flags: SqliteOpenFlags)
        -> SqliteResult<InnerSqliteConnection> {
            unsafe {
                let mut db: *mut ffi::sqlite3 = mem::uninitialized();
                let r = ffi::sqlite3_open_v2(c_path.as_ptr(), &mut db, flags.bits(), ptr::null());
                if r != ffi::SQLITE_OK {
                    let e = if db.is_null() {
                        SqliteError {
                            code: r,
                            message: ffi::code_to_str(r).to_string(),
                        }
                    } else {
                        let e = SqliteError::from_handle(db, r);
                        ffi::sqlite3_close(db);
                        e
                    };

                    return Err(e);
                }
                let r = ffi::sqlite3_busy_timeout(db, 5000);
                if r != ffi::SQLITE_OK {
                    let e = SqliteError::from_handle(db, r);
                    ffi::sqlite3_close(db);
                    return Err(e);
                }
                Ok(InnerSqliteConnection { db: db })
            }
        }

    fn db(&self) -> *mut ffi::Struct_sqlite3 {
        self.db
    }

    fn decode_result(&mut self, code: c_int) -> SqliteResult<()> {
        if code == ffi::SQLITE_OK {
            Ok(())
        } else {
            Err(SqliteError::from_handle(self.db(), code))
        }
    }

    unsafe fn decode_result_with_errmsg(&self,
                                        code: c_int,
                                        errmsg: *mut c_char)
        -> SqliteResult<()> {
            if code == ffi::SQLITE_OK {
                Ok(())
            } else {
                let message = errmsg_to_string(&*errmsg);
                ffi::sqlite3_free(errmsg as *mut c_void);
                Err(SqliteError {
                    code: code,
                    message: message,
                })
            }
        }

    fn close(&mut self) -> SqliteResult<()> {
        unsafe {
            let r = ffi::sqlite3_close(self.db());
            self.db = ptr::null_mut();
            self.decode_result(r)
        }
    }

    fn execute_batch(&mut self, sql: &str) -> SqliteResult<()> {
        let c_sql = try!(str_to_cstring(sql));
        unsafe {
            let mut errmsg: *mut c_char = mem::uninitialized();
            let r = ffi::sqlite3_exec(self.db(),
            c_sql.as_ptr(),
            None,
            ptr::null_mut(),
            &mut errmsg);
            self.decode_result_with_errmsg(r, errmsg)
        }
    }

    #[cfg(feature = "load_extension")]
    fn enable_load_extension(&mut self, onoff: c_int) -> SqliteResult<()> {
        let r = unsafe { ffi::sqlite3_enable_load_extension(self.db, onoff) };
        self.decode_result(r)
    }

    #[cfg(feature = "load_extension")]
    fn load_extension(&self, dylib_path: &Path, entry_point: Option<&str>) -> SqliteResult<()> {
        let dylib_str = try!(path_to_cstring(dylib_path));
        unsafe {
            let mut errmsg: *mut c_char = mem::uninitialized();
            let r = if let Some(entry_point) = entry_point {
                let c_entry = try!(str_to_cstring(entry_point));
                ffi::sqlite3_load_extension(self.db,
                                            dylib_str.as_ptr(),
                                            c_entry.as_ptr(),
                                            &mut errmsg)
            } else {
                ffi::sqlite3_load_extension(self.db, dylib_str.as_ptr(), ptr::null(), &mut errmsg)
            };
            self.decode_result_with_errmsg(r, errmsg)
        }
    }

    fn last_insert_rowid(&self) -> i64 {
        unsafe { ffi::sqlite3_last_insert_rowid(self.db()) }
    }

    fn prepare<'a>(&mut self,
                   conn: &'a SqliteConnection,
                   sql: &str)
        -> SqliteResult<SqliteStatement<'a>> {
            if sql.len() >= ::std::i32::MAX as usize {
                return Err(SqliteError {
                    code: ffi::SQLITE_TOOBIG,
                    message: "statement too long".to_string(),
                });
            }
            let mut c_stmt: *mut ffi::sqlite3_stmt = unsafe { mem::uninitialized() };
            let c_sql = try!(str_to_cstring(sql));
            let r = unsafe {
                let len_with_nul = (sql.len() + 1) as c_int;
                ffi::sqlite3_prepare_v2(self.db(),
                c_sql.as_ptr(),
                len_with_nul,
                &mut c_stmt,
                ptr::null_mut())
            };
            self.decode_result(r).map(|_| SqliteStatement::new(conn, c_stmt))
        }

    fn changes(&mut self) -> c_int {
        unsafe { ffi::sqlite3_changes(self.db()) }
    }
}

impl Drop for InnerSqliteConnection {
    #[allow(unused_must_use)]
    fn drop(&mut self) {
        self.close();
    }
}

/// A prepared statement.
pub struct SqliteStatement<'conn> {
    conn: &'conn SqliteConnection,
    stmt: *mut ffi::sqlite3_stmt,
    needs_reset: bool,
    column_count: c_int,
}

impl<'conn> SqliteStatement<'conn> {
    fn new(conn: &SqliteConnection, stmt: *mut ffi::sqlite3_stmt) -> SqliteStatement {
        SqliteStatement {
            conn: conn,
            stmt: stmt,
            needs_reset: false,
            column_count: unsafe { ffi::sqlite3_column_count(stmt) },
        }
    }

    /// Get all the column names in the result set of the prepared statement.
    pub fn column_names(&self) -> Vec<&str> {
        let n = self.column_count;
        let mut cols = Vec::with_capacity(n as usize);
        for i in 0..n {
            let slice = unsafe { CStr::from_ptr(ffi::sqlite3_column_name(self.stmt, i)) };
            let s = str::from_utf8(slice.to_bytes()).unwrap();
            cols.push(s);
        }
        cols
    }

    /// Execute the prepared statement.
    ///
    /// On success, returns the number of rows that were changed or inserted or deleted (via
    /// `sqlite3_changes`).
    ///
    /// ## Example
    ///
    /// ```rust,no_run
    /// # use rusqlite::{SqliteConnection, SqliteResult};
    /// fn update_rows(conn: &SqliteConnection) -> SqliteResult<()> {
    ///     let mut stmt = try!(conn.prepare("UPDATE foo SET bar = 'baz' WHERE qux = ?"));
    ///
    ///     try!(stmt.execute(&[&1i32]));
    ///     try!(stmt.execute(&[&2i32]));
    ///
    ///     Ok(())
    /// }
    /// ```
    ///
    /// # Failure
    ///
    /// Will return `Err` if binding parameters fails, the executed statement returns rows (in
    /// which case `query` should be used instead), or the underling SQLite call fails.
    pub fn execute(&mut self, params: &[&ToSql]) -> SqliteResult<c_int> {
        unsafe {
            try!(self.bind_parameters(params));
            self.execute_()
        }
    }

    unsafe fn execute_(&mut self) -> SqliteResult<c_int> {
        let r = ffi::sqlite3_step(self.stmt);
        ffi::sqlite3_reset(self.stmt);
        match r {
            ffi::SQLITE_DONE => {
                if self.column_count != 0 {
<<<<<<< HEAD
                    Err(SqliteError{ code: ffi::SQLITE_MISUSE,
                        message: "Unexpected column count - did you mean to call query?".to_string() })
                } else {
                    Ok(self.conn.changes())
                }
            },
            ffi::SQLITE_ROW => Err(SqliteError{ code: r,
                message: "Unexpected row result - did you mean to call query?".to_string() }),
=======
                    Err(SqliteError {
                        code: ffi::SQLITE_MISUSE,
                        message: "Unexpected column count - did you mean to call query?"
                        .to_string(),
                    })
                } else {
                    Ok(self.conn.changes())
                }
            }
            ffi::SQLITE_ROW => {
                Err(SqliteError {
                    code: r,
                    message: "Unexpected row result - did you mean to call query?".to_string(),
                })
            }
>>>>>>> 36be658e
            _ => Err(self.conn.decode_result(r).unwrap_err()),
        }
    }

    /// Execute the prepared statement, returning an iterator over the resulting rows.
    ///
    /// ## Example
    ///
    /// ```rust,no_run
    /// # use rusqlite::{SqliteConnection, SqliteResult};
    /// fn get_names(conn: &SqliteConnection) -> SqliteResult<Vec<String>> {
    ///     let mut stmt = try!(conn.prepare("SELECT name FROM people"));
    ///     let mut rows = try!(stmt.query(&[]));
    ///
    ///     let mut names = Vec::new();
    ///     for result_row in rows {
    ///         let row = try!(result_row);
    ///         names.push(row.get(0));
    ///     }
    ///
    ///     Ok(names)
    /// }
    /// ```
    ///
    /// # Failure
    ///
    /// Will return `Err` if binding parameters fails.
    pub fn query<'a>(&'a mut self, params: &[&ToSql]) -> SqliteResult<SqliteRows<'a>> {
        self.reset_if_needed();

        unsafe {
            try!(self.bind_parameters(params));
        }

        self.needs_reset = true;
        Ok(SqliteRows::new(self))
    }

    /// Executes the prepared statement and maps a function over the resulting
    /// rows.
    ///
    /// Unlike the iterator produced by `query`, the returned iterator does not expose the possibility
    /// for accessing stale rows.
    ///
    /// # Failure
    ///
    /// Will return `Err` if binding parameters fails.
    pub fn query_map<'a, T, F>(&'a mut self,
                               params: &[&ToSql],
                               f: F)
        -> SqliteResult<MappedRows<'a, F>>
        where F: FnMut(&SqliteRow) -> T
        {
            let row_iter = try!(self.query(params));

            Ok(MappedRows {
                rows: row_iter,
                map: f,
            })
        }

    /// Executes the prepared statement and maps a function over the resulting
    /// rows, where the function returns a `Result` with `Error` type implementing
    /// `std::convert::From<SqliteError>` (so errors can be unified).
    ///
    /// Unlike the iterator produced by `query`, the returned iterator does not expose the possibility
    /// for accessing stale rows.
    ///
    /// # Failure
    ///
    /// Will return `Err` if binding parameters fails.
    pub fn query_and_then<'a, T, E, F>(&'a mut self,
                                       params: &[&ToSql],
                                       f: F)
        -> SqliteResult<AndThenRows<'a, F>>
        where E: convert::From<SqliteError>,
              F: FnMut(&SqliteRow) -> Result<T, E>
              {
                  let row_iter = try!(self.query(params));

                  Ok(AndThenRows {
                      rows: row_iter,
                      map: f,
                  })
              }

    /// Consumes the statement.
    ///
    /// Functionally equivalent to the `Drop` implementation, but allows callers to see any errors
    /// that occur.
    ///
    /// # Failure
    ///
    /// Will return `Err` if the underlying SQLite call fails.
    pub fn finalize(mut self) -> SqliteResult<()> {
        self.finalize_()
    }

    unsafe fn bind_parameters(&mut self, params: &[&ToSql]) -> SqliteResult<()> {
        assert!(params.len() as c_int == ffi::sqlite3_bind_parameter_count(self.stmt),
        "incorrect number of parameters to query(): expected {}, got {}",
        ffi::sqlite3_bind_parameter_count(self.stmt),
        params.len());

        for (i, p) in params.iter().enumerate() {
            try!(self.conn.decode_result(p.bind_parameter(self.stmt, (i + 1) as c_int)));
        }

        Ok(())
    }

    fn reset_if_needed(&mut self) {
        if self.needs_reset {
            unsafe {
                ffi::sqlite3_reset(self.stmt);
            };
            self.needs_reset = false;
        }
    }

    fn sql(&self) -> String { // TODO Maybe SQL should by kept as an SqliteStatement field ?
        unsafe {
            let c_slice = CStr::from_ptr(ffi::sqlite3_sql(self.stmt)).to_bytes();
            let utf8_str = str::from_utf8(c_slice);
            utf8_str.unwrap().to_string()
        }
    }

    fn finalize_(&mut self) -> SqliteResult<()> {
        let r = unsafe { ffi::sqlite3_finalize(self.stmt) };
        self.stmt = ptr::null_mut();
        self.conn.decode_result(r)
    }
}

impl<'conn> fmt::Debug for SqliteStatement<'conn> {
    fn fmt(&self, f: &mut fmt::Formatter) -> fmt::Result {
        let sql = unsafe {
            let c_slice = CStr::from_ptr(ffi::sqlite3_sql(self.stmt)).to_bytes();
            str::from_utf8(c_slice)
        };
        f.debug_struct("SqliteStatement")
            .field("conn", self.conn)
            .field("stmt", &self.stmt)
            .field("sql", &sql)
            .finish()
    }
}

impl<'conn> Drop for SqliteStatement<'conn> {
    #[allow(unused_must_use)]
    fn drop(&mut self) {
        self.finalize_();
    }
}

/// An iterator over the mapped resulting rows of a query.
pub struct MappedRows<'stmt, F> {
    rows: SqliteRows<'stmt>,
    map: F,
}

impl<'stmt, T, F> Iterator for MappedRows<'stmt, F> where F: FnMut(&SqliteRow) -> T
{
    type Item = SqliteResult<T>;

    fn next(&mut self) -> Option<SqliteResult<T>> {
        self.rows.next().map(|row_result| row_result.map(|row| (self.map)(&row)))
    }
}

/// An iterator over the mapped resulting rows of a query, with an Error type
/// unifying with SqliteError.
pub struct AndThenRows<'stmt, F> {
    rows: SqliteRows<'stmt>,
    map: F,
}

impl<'stmt, T, E, F> Iterator for AndThenRows<'stmt, F>
where E: convert::From<SqliteError>,
      F: FnMut(&SqliteRow) -> Result<T, E>
{
    type Item = Result<T, E>;

    fn next(&mut self) -> Option<Self::Item> {
        self.rows.next().map(|row_result| {
            row_result.map_err(E::from)
            .and_then(|row| (self.map)(&row))
        })
    }
}

/// An iterator over the resulting rows of a query.
///
/// ## Warning
///
/// Due to the way SQLite returns result rows of a query, it is not safe to attempt to get values
/// from a row after it has become stale (i.e., `next()` has been called again on the `SqliteRows`
/// iterator). For example:
///
/// ```rust,no_run
/// # use rusqlite::{SqliteConnection, SqliteResult};
/// fn bad_function_will_panic(conn: &SqliteConnection) -> SqliteResult<i64> {
///     let mut stmt = try!(conn.prepare("SELECT id FROM my_table"));
///     let mut rows = try!(stmt.query(&[]));
///
///     let row0 = try!(rows.next().unwrap());
///     // row 0 is value now...
///
///     let row1 = try!(rows.next().unwrap());
///     // row 0 is now STALE, and row 1 is valid
///
///     let my_id = row0.get(0); // WILL PANIC because row 0 is stale
///     Ok(my_id)
/// }
/// ```
///
/// Please note that this means some of the methods on `Iterator` are not useful, such as `collect`
/// (which would result in a collection of rows, only the last of which can safely be used) and
/// `min`/`max` (which could return a stale row unless the last row happened to be the min or max,
/// respectively).
///
/// This problem could be solved by changing the signature of `next` to tie the lifetime of the
/// returned row to the lifetime of (a mutable reference to) the result rows handle, but this would
/// no longer implement `Iterator`, and therefore you would lose access to the majority of
/// functions which are useful (such as support for `for ... in ...` looping, `map`, `filter`,
/// etc.).
pub struct SqliteRows<'stmt> {
    stmt: &'stmt SqliteStatement<'stmt>,
    current_row: Rc<Cell<c_int>>,
    failed: bool,
}

impl<'stmt> SqliteRows<'stmt> {
    fn new(stmt: &'stmt SqliteStatement<'stmt>) -> SqliteRows<'stmt> {
        SqliteRows {
            stmt: stmt,
            current_row: Rc::new(Cell::new(0)),
            failed: false,
        }
    }

    fn get_expected_row(&mut self) -> SqliteResult<SqliteRow<'stmt>> {
        match self.next() {
            Some(row) => row,
            None => {
                Err(SqliteError {
                    code: ffi::SQLITE_NOTICE,
                    message: "Query did not return a row".to_string(),
                })
            }
        }
    }
}

impl<'stmt> Iterator for SqliteRows<'stmt> {
    type Item = SqliteResult<SqliteRow<'stmt>>;

    fn next(&mut self) -> Option<SqliteResult<SqliteRow<'stmt>>> {
        if self.failed {
            return None;
        }
        match unsafe { ffi::sqlite3_step(self.stmt.stmt) } {
            ffi::SQLITE_ROW => {
                let current_row = self.current_row.get() + 1;
                self.current_row.set(current_row);
                Some(Ok(SqliteRow {
                    stmt: self.stmt,
                    current_row: self.current_row.clone(),
                    row_idx: current_row,
                }))
            }
            ffi::SQLITE_DONE => None,
            code => {
                self.failed = true;
                Some(Err(self.stmt.conn.decode_result(code).unwrap_err()))
            }
        }
    }
}

/// A single result row of a query.
pub struct SqliteRow<'stmt> {
    stmt: &'stmt SqliteStatement<'stmt>,
    current_row: Rc<Cell<c_int>>,
    row_idx: c_int,
}

impl<'stmt> SqliteRow<'stmt> {
    /// Get the value of a particular column of the result row.
    ///
    /// Note that `SqliteRow` can panic at runtime if you use it incorrectly. When you are
    /// retrieving the rows of a query, a row becomes stale once you have requested the next row,
    /// and the values can no longer be retrieved. In general (when using looping over the rows,
    /// for example) this isn't an issue, but it means you cannot do something like this:
    ///
    /// ```rust,no_run
    /// # use rusqlite::{SqliteConnection, SqliteResult};
    /// fn bad_function_will_panic(conn: &SqliteConnection) -> SqliteResult<i64> {
    ///     let mut stmt = try!(conn.prepare("SELECT id FROM my_table"));
    ///     let mut rows = try!(stmt.query(&[]));
    ///
    ///     let row0 = try!(rows.next().unwrap());
    ///     // row 0 is value now...
    ///
    ///     let row1 = try!(rows.next().unwrap());
    ///     // row 0 is now STALE, and row 1 is valid
    ///
    ///     let my_id = row0.get(0); // WILL PANIC because row 0 is stale
    ///     Ok(my_id)
    /// }
    /// ```
    ///
    /// ## Failure
    ///
    /// Panics if `idx` is outside the range of columns in the returned query or if this row
    /// is stale.
    pub fn get<T: FromSql>(&self, idx: c_int) -> T {
        self.get_checked(idx).unwrap()
    }

    /// Get the value of a particular column of the result row.
    ///
    /// ## Failure
    ///
    /// Returns a `SQLITE_MISMATCH`-coded `SqliteError` if the underlying SQLite column
    /// type is not a valid type as a source for `T`.
    ///
    /// Returns a `SQLITE_MISUSE`-coded `SqliteError` if `idx` is outside the valid column range
    /// for this row or if this row is stale.
    pub fn get_checked<T: FromSql>(&self, idx: c_int) -> SqliteResult<T> {
        if self.row_idx != self.current_row.get() {
            return Err(SqliteError {
                code: ffi::SQLITE_MISUSE,
                message: "Cannot get values from a row after advancing to next row".to_string(),
            });
        }
        unsafe {
            if idx < 0 || idx >= self.stmt.column_count {
                return Err(SqliteError {
                    code: ffi::SQLITE_MISUSE,
                    message: "Invalid column index".to_string(),
                });
            }

            if T::column_has_valid_sqlite_type(self.stmt.stmt, idx) {
                FromSql::column_result(self.stmt.stmt, idx)
            } else {
                Err(SqliteError {
                    code: ffi::SQLITE_MISMATCH,
                    message: "Invalid column type".to_string(),
                })
            }
        }
    }
}

#[cfg(test)]
mod test {
    extern crate libsqlite3_sys as ffi;
    extern crate tempdir;
    pub use super::*;
    use self::tempdir::TempDir;
    pub use std::error::Error as StdError;
    pub use std::fmt;

    // this function is never called, but is still type checked; in
    // particular, calls with specific instantiations will require
    // that those types are `Send`.
    #[allow(dead_code, unconditional_recursion)]
    fn ensure_send<T: Send>() {
        ensure_send::<SqliteConnection>();
    }

    pub fn checked_memory_handle() -> SqliteConnection {
        SqliteConnection::open_in_memory().unwrap()
    }

    #[test]
    #[cfg_attr(rustfmt, rustfmt_skip)]
    fn test_persistence() {
        let temp_dir = TempDir::new("test_open_file").unwrap();
        let path = temp_dir.path().join("test.db3");

        {
            let db = SqliteConnection::open(&path).unwrap();
            let sql = "BEGIN;
                   CREATE TABLE foo(x INTEGER);
                   INSERT INTO foo VALUES(42);
                   END;";
                   db.execute_batch(sql).unwrap();
        }

        let path_string = path.to_str().unwrap();
        let db = SqliteConnection::open(&path_string).unwrap();
        let the_answer = db.query_row("SELECT x FROM foo", &[], |r| r.get::<i64>(0));

        assert_eq!(42i64, the_answer.unwrap());
    }

    #[test]
    fn test_open() {
        assert!(SqliteConnection::open_in_memory().is_ok());

        let db = checked_memory_handle();
        assert!(db.close().is_ok());
    }

    #[test]
    fn test_open_with_flags() {
        for bad_flags in [SqliteOpenFlags::empty(),
        SQLITE_OPEN_READ_ONLY | SQLITE_OPEN_READ_WRITE,
        SQLITE_OPEN_READ_ONLY | SQLITE_OPEN_CREATE]
            .iter() {
                assert!(SqliteConnection::open_in_memory_with_flags(*bad_flags).is_err());
            }
    }

    #[test]
    #[cfg_attr(rustfmt, rustfmt_skip)]
    fn test_execute_batch() {
        let db = checked_memory_handle();
        let sql = "BEGIN;
                   CREATE TABLE foo(x INTEGER);
                   INSERT INTO foo VALUES(1);
                   INSERT INTO foo VALUES(2);
                   INSERT INTO foo VALUES(3);
                   INSERT INTO foo VALUES(4);
                   END;";
        db.execute_batch(sql).unwrap();

        db.execute_batch("UPDATE foo SET x = 3 WHERE x < 3").unwrap();

        assert!(db.execute_batch("INVALID SQL").is_err());
    }

    #[test]
    fn test_execute() {
        let db = checked_memory_handle();
        db.execute_batch("CREATE TABLE foo(x INTEGER)").unwrap();

        assert_eq!(db.execute("INSERT INTO foo(x) VALUES (?)", &[&1i32]).unwrap(),
        1);
        assert_eq!(db.execute("INSERT INTO foo(x) VALUES (?)", &[&2i32]).unwrap(),
        1);

        assert_eq!(3i32,
                   db.query_row("SELECT SUM(x) FROM foo", &[], |r| r.get(0)).unwrap());
    }

    #[test]
    fn test_execute_select() {
        let db = checked_memory_handle();
        let err = db.execute("SELECT 1 WHERE 1 < ?", &[&1i32]).unwrap_err();
        assert!(err.code == ffi::SQLITE_MISUSE);
        assert!(err.message == "Unexpected column count - did you mean to call query?");
    }

    #[test]
    fn test_prepare_column_names() {
        let db = checked_memory_handle();
        db.execute_batch("CREATE TABLE foo(x INTEGER);").unwrap();

        let stmt = db.prepare("SELECT * FROM foo").unwrap();
        assert_eq!(stmt.column_names(), vec!["x"]);

        let stmt = db.prepare("SELECT x AS a, x AS b FROM foo").unwrap();
        assert_eq!(stmt.column_names(), vec!["a", "b"]);
    }

    #[test]
    fn test_prepare_execute() {
        let db = checked_memory_handle();
        db.execute_batch("CREATE TABLE foo(x INTEGER);").unwrap();

        let mut insert_stmt = db.prepare("INSERT INTO foo(x) VALUES(?)").unwrap();
        assert_eq!(insert_stmt.execute(&[&1i32]).unwrap(), 1);
        assert_eq!(insert_stmt.execute(&[&2i32]).unwrap(), 1);
        assert_eq!(insert_stmt.execute(&[&3i32]).unwrap(), 1);

        assert_eq!(insert_stmt.execute(&[&"hello".to_string()]).unwrap(), 1);
        assert_eq!(insert_stmt.execute(&[&"goodbye".to_string()]).unwrap(), 1);
        assert_eq!(insert_stmt.execute(&[&types::Null]).unwrap(), 1);

        let mut update_stmt = db.prepare("UPDATE foo SET x=? WHERE x<?").unwrap();
        assert_eq!(update_stmt.execute(&[&3i32, &3i32]).unwrap(), 2);
        assert_eq!(update_stmt.execute(&[&3i32, &3i32]).unwrap(), 0);
        assert_eq!(update_stmt.execute(&[&8i32, &8i32]).unwrap(), 3);
    }

    #[test]
    fn test_prepare_query() {
        let db = checked_memory_handle();
        db.execute_batch("CREATE TABLE foo(x INTEGER);").unwrap();

        let mut insert_stmt = db.prepare("INSERT INTO foo(x) VALUES(?)").unwrap();
        assert_eq!(insert_stmt.execute(&[&1i32]).unwrap(), 1);
        assert_eq!(insert_stmt.execute(&[&2i32]).unwrap(), 1);
        assert_eq!(insert_stmt.execute(&[&3i32]).unwrap(), 1);

        let mut query = db.prepare("SELECT x FROM foo WHERE x < ? ORDER BY x DESC").unwrap();
        {
            let rows = query.query(&[&4i32]).unwrap();
            let v: Vec<i32> = rows.map(|r| r.unwrap().get(0)).collect();

            assert_eq!(v, [3i32, 2, 1]);
        }

        {
            let rows = query.query(&[&3i32]).unwrap();
            let v: Vec<i32> = rows.map(|r| r.unwrap().get(0)).collect();
            assert_eq!(v, [2i32, 1]);
        }
    }

    #[test]
    #[cfg_attr(rustfmt, rustfmt_skip)]
    fn test_query_map() {
        let db = checked_memory_handle();
        let sql = "BEGIN;
                   CREATE TABLE foo(x INTEGER, y TEXT);
                   INSERT INTO foo VALUES(4, \"hello\");
                   INSERT INTO foo VALUES(3, \", \");
                   INSERT INTO foo VALUES(2, \"world\");
                   INSERT INTO foo VALUES(1, \"!\");
                   END;";
        db.execute_batch(sql).unwrap();

        let mut query = db.prepare("SELECT x, y FROM foo ORDER BY x DESC").unwrap();
        let results: SqliteResult<Vec<String>> = query.query_map(&[], |row| row.get(1))
            .unwrap()
            .collect();

        assert_eq!(results.unwrap().concat(), "hello, world!");
    }

    #[test]
    #[cfg_attr(rustfmt, rustfmt_skip)]
    fn test_query_row() {
        let db = checked_memory_handle();
        let sql = "BEGIN;
                   CREATE TABLE foo(x INTEGER);
                   INSERT INTO foo VALUES(1);
                   INSERT INTO foo VALUES(2);
                   INSERT INTO foo VALUES(3);
                   INSERT INTO foo VALUES(4);
                   END;";
        db.execute_batch(sql).unwrap();

        assert_eq!(10i64,
                   db.query_row("SELECT SUM(x) FROM foo", &[], |r| r.get::<i64>(0))
                   .unwrap());

        let result = db.query_row("SELECT x FROM foo WHERE x > 5", &[], |r| r.get::<i64>(0));
        let error = result.unwrap_err();

        assert!(error.code == ffi::SQLITE_NOTICE);
        assert!(error.message == "Query did not return a row");

        let bad_query_result = db.query_row("NOT A PROPER QUERY; test123", &[], |_| ());

        assert!(bad_query_result.is_err());
    }

    #[test]
    fn test_prepare_failures() {
        let db = checked_memory_handle();
        db.execute_batch("CREATE TABLE foo(x INTEGER);").unwrap();

        let err = db.prepare("SELECT * FROM does_not_exist").unwrap_err();
        assert!(err.message.contains("does_not_exist"));
    }

    #[test]
    fn test_row_expiration() {
        let db = checked_memory_handle();
        db.execute_batch("CREATE TABLE foo(x INTEGER)").unwrap();
        db.execute_batch("INSERT INTO foo(x) VALUES(1)").unwrap();
        db.execute_batch("INSERT INTO foo(x) VALUES(2)").unwrap();

        let mut stmt = db.prepare("SELECT x FROM foo ORDER BY x").unwrap();
        let mut rows = stmt.query(&[]).unwrap();
        let first = rows.next().unwrap().unwrap();
        let second = rows.next().unwrap().unwrap();

        assert_eq!(2i32, second.get(0));

        let result = first.get_checked::<i32>(0);
        assert!(result.unwrap_err().message.contains("advancing to next row"));
    }

    #[test]
    fn test_last_insert_rowid() {
        let db = checked_memory_handle();
        db.execute_batch("CREATE TABLE foo(x INTEGER PRIMARY KEY)").unwrap();
        db.execute_batch("INSERT INTO foo DEFAULT VALUES").unwrap();

        assert_eq!(db.last_insert_rowid(), 1);

        let mut stmt = db.prepare("INSERT INTO foo DEFAULT VALUES").unwrap();
        for _ in 0i32..9 {
            stmt.execute(&[]).unwrap();
        }
        assert_eq!(db.last_insert_rowid(), 10);
    }

    #[test]
    fn test_statement_debugging() {
        let db = checked_memory_handle();
        let query = "SELECT 12345";
        let stmt = db.prepare(query).unwrap();

        assert!(format!("{:?}", stmt).contains(query));
    }

    mod query_and_then_tests {
        extern crate libsqlite3_sys as ffi;
        use super::*;

        #[derive(Debug, PartialEq)]
        enum CustomError {
            SomeError,
            Sqlite(SqliteError),
        }

        impl fmt::Display for CustomError {
            fn fmt(&self, f: &mut fmt::Formatter) -> Result<(), fmt::Error> {
                match *self {
                    CustomError::SomeError => write!(f, "{}", self.description()),
                    CustomError::Sqlite(ref se) => write!(f, "{}: {}", self.description(), se),
                }
            }
        }

        impl StdError for CustomError {
            fn description(&self) -> &str {
                "my custom error"
            }
            fn cause(&self) -> Option<&StdError> {
                match *self {
                    CustomError::SomeError => None,
                    CustomError::Sqlite(ref se) => Some(se),
                }
            }
        }

        impl From<SqliteError> for CustomError {
            fn from(se: SqliteError) -> CustomError {
                CustomError::Sqlite(se)
            }
        }

        type CustomResult<T> = Result<T, CustomError>;

        #[test]
        #[cfg_attr(rustfmt, rustfmt_skip)]
        fn test_query_and_then() {
            let db = checked_memory_handle();
            let sql = "BEGIN;
                       CREATE TABLE foo(x INTEGER, y TEXT);
                       INSERT INTO foo VALUES(4, \"hello\");
                       INSERT INTO foo VALUES(3, \", \");
                       INSERT INTO foo VALUES(2, \"world\");
                       INSERT INTO foo VALUES(1, \"!\");
                       END;";
            db.execute_batch(sql).unwrap();

            let mut query = db.prepare("SELECT x, y FROM foo ORDER BY x DESC").unwrap();
            let results: SqliteResult<Vec<String>> = query.query_and_then(&[],
                                                                          |row| row.get_checked(1))
                .unwrap()
                .collect();

            assert_eq!(results.unwrap().concat(), "hello, world!");
        }

        #[test]
        #[cfg_attr(rustfmt, rustfmt_skip)]
        fn test_query_and_then_fails() {
            let db = checked_memory_handle();
            let sql = "BEGIN;
                       CREATE TABLE foo(x INTEGER, y TEXT);
                       INSERT INTO foo VALUES(4, \"hello\");
                       INSERT INTO foo VALUES(3, \", \");
                       INSERT INTO foo VALUES(2, \"world\");
                       INSERT INTO foo VALUES(1, \"!\");
                       END;";
            db.execute_batch(sql).unwrap();

            let mut query = db.prepare("SELECT x, y FROM foo ORDER BY x DESC").unwrap();
            let bad_type: SqliteResult<Vec<f64>> = query.query_and_then(&[],
                                                                        |row| row.get_checked(1))
                .unwrap()
                .collect();

            assert_eq!(bad_type,
                       Err(SqliteError {
                           code: ffi::SQLITE_MISMATCH,
                           message: "Invalid column type".to_owned(),
                       }));

            let bad_idx: SqliteResult<Vec<String>> = query.query_and_then(&[],
                                                                          |row| row.get_checked(3))
                .unwrap()
                .collect();

            assert_eq!(bad_idx,
                       Err(SqliteError {
                           code: ffi::SQLITE_MISUSE,
                           message: "Invalid column index".to_owned(),
                       }));
        }

        #[test]
        #[cfg_attr(rustfmt, rustfmt_skip)]
        fn test_query_and_then_custom_error() {
            let db = checked_memory_handle();
            let sql = "BEGIN;
                       CREATE TABLE foo(x INTEGER, y TEXT);
                       INSERT INTO foo VALUES(4, \"hello\");
                       INSERT INTO foo VALUES(3, \", \");
                       INSERT INTO foo VALUES(2, \"world\");
                       INSERT INTO foo VALUES(1, \"!\");
                       END;";
            db.execute_batch(sql).unwrap();

            let mut query = db.prepare("SELECT x, y FROM foo ORDER BY x DESC").unwrap();
            let results: CustomResult<Vec<String>> = query.query_and_then(&[], |row| {
                row.get_checked(1)
                .map_err(CustomError::Sqlite)
            })
            .unwrap()
                .collect();

            assert_eq!(results.unwrap().concat(), "hello, world!");
        }

        #[test]
        #[cfg_attr(rustfmt, rustfmt_skip)]
        fn test_query_and_then_custom_error_fails() {
            let db = checked_memory_handle();
            let sql = "BEGIN;
                       CREATE TABLE foo(x INTEGER, y TEXT);
                       INSERT INTO foo VALUES(4, \"hello\");
                       INSERT INTO foo VALUES(3, \", \");
                       INSERT INTO foo VALUES(2, \"world\");
                       INSERT INTO foo VALUES(1, \"!\");
                       END;";
            db.execute_batch(sql).unwrap();

            let mut query = db.prepare("SELECT x, y FROM foo ORDER BY x DESC").unwrap();
            let bad_type: CustomResult<Vec<f64>> = query.query_and_then(&[], |row| {
                row.get_checked(1)
                .map_err(CustomError::Sqlite)
            })
            .unwrap()
                .collect();

            assert_eq!(bad_type,
                       Err(CustomError::Sqlite(SqliteError {
                           code: ffi::SQLITE_MISMATCH,
                           message: "Invalid column type".to_owned(),
                       })));

            let bad_idx: CustomResult<Vec<String>> = query.query_and_then(&[], |row| {
                row.get_checked(3)
                .map_err(CustomError::Sqlite)
            })
            .unwrap()
                .collect();

            assert_eq!(bad_idx,
                       Err(CustomError::Sqlite(SqliteError {
                           code: ffi::SQLITE_MISUSE,
                           message: "Invalid column index".to_owned(),
                       })));

            let non_sqlite_err: CustomResult<Vec<String>> = query.query_and_then(&[], |_| {
                Err(CustomError::SomeError)
            })
            .unwrap()
                .collect();

            assert_eq!(non_sqlite_err, Err(CustomError::SomeError));
        }

        #[test]
        #[cfg_attr(rustfmt, rustfmt_skip)]
        fn test_query_row_and_then_custom_error() {
            let db = checked_memory_handle();
            let sql = "BEGIN;
                       CREATE TABLE foo(x INTEGER, y TEXT);
                       INSERT INTO foo VALUES(4, \"hello\");
                       END;";
            db.execute_batch(sql).unwrap();

            let query = "SELECT x, y FROM foo ORDER BY x DESC";
            let results: CustomResult<String> = db.query_row_and_then(query, &[], |row| {
                row.get_checked(1).map_err(CustomError::Sqlite)
            });

            assert_eq!(results.unwrap(), "hello");
        }

        #[test]
        #[cfg_attr(rustfmt, rustfmt_skip)]
        fn test_query_row_and_then_custom_error_fails() {
            let db = checked_memory_handle();
            let sql = "BEGIN;
                       CREATE TABLE foo(x INTEGER, y TEXT);
                       INSERT INTO foo VALUES(4, \"hello\");
                       END;";
            db.execute_batch(sql).unwrap();

            let query = "SELECT x, y FROM foo ORDER BY x DESC";
            let bad_type: CustomResult<f64> = db.query_row_and_then(query, &[], |row| {
                row.get_checked(1).map_err(CustomError::Sqlite)
            });

            assert_eq!(bad_type,
                       Err(CustomError::Sqlite(SqliteError {
                           code: ffi::SQLITE_MISMATCH,
                           message: "Invalid column type".to_owned(),
                       })));

            let bad_idx: CustomResult<String> = db.query_row_and_then(query, &[], |row| {
                row.get_checked(3).map_err(CustomError::Sqlite)
            });

            assert_eq!(bad_idx,
                       Err(CustomError::Sqlite(SqliteError {
                           code: ffi::SQLITE_MISUSE,
                           message: "Invalid column index".to_owned(),
                       })));

            let non_sqlite_err: CustomResult<String> = db.query_row_and_then(query, &[], |_| {
                Err(CustomError::SomeError)
            });

            assert_eq!(non_sqlite_err, Err(CustomError::SomeError));
        }

    }
}<|MERGE_RESOLUTION|>--- conflicted
+++ resolved
@@ -82,19 +82,12 @@
 
 pub mod types;
 mod transaction;
-<<<<<<< HEAD
-#[cfg(feature = "load_extension")] mod load_extension_guard;
-#[cfg(feature = "trace")] pub mod trace;
-#[cfg(feature = "backup")] mod backup;
-#[cfg(feature = "blob")] pub mod blob;
-#[cfg(feature = "named_params")] mod named_params;
-#[cfg(feature = "cache")] pub mod cache;
-=======
 mod named_params;
 #[cfg(feature = "load_extension")]mod load_extension_guard;
 #[cfg(feature = "trace")]pub mod trace;
 #[cfg(feature = "backup")]pub mod backup;
->>>>>>> 36be658e
+#[cfg(feature = "blob")]pub mod blob;
+#[cfg(feature = "cache")]pub mod cache;
 
 /// A typedef of the result returned by many methods.
 pub type SqliteResult<T> = Result<T, SqliteError>;
@@ -794,16 +787,6 @@
         match r {
             ffi::SQLITE_DONE => {
                 if self.column_count != 0 {
-<<<<<<< HEAD
-                    Err(SqliteError{ code: ffi::SQLITE_MISUSE,
-                        message: "Unexpected column count - did you mean to call query?".to_string() })
-                } else {
-                    Ok(self.conn.changes())
-                }
-            },
-            ffi::SQLITE_ROW => Err(SqliteError{ code: r,
-                message: "Unexpected row result - did you mean to call query?".to_string() }),
-=======
                     Err(SqliteError {
                         code: ffi::SQLITE_MISUSE,
                         message: "Unexpected column count - did you mean to call query?"
@@ -819,7 +802,6 @@
                     message: "Unexpected row result - did you mean to call query?".to_string(),
                 })
             }
->>>>>>> 36be658e
             _ => Err(self.conn.decode_result(r).unwrap_err()),
         }
     }
