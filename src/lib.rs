--- conflicted
+++ resolved
@@ -422,16 +422,8 @@
     /// Will return `Err` if the underlying SQLite call fails.
     pub fn close(self) -> std::result::Result<(), (Connection, Error)> {
         self.flush_prepared_statement_cache();
-<<<<<<< HEAD
-        {
-                let mut db = self.db.borrow_mut();
-                db.close()
-            }
-            .map_err(move |err| (self, err))
-=======
         let r = self.db.borrow_mut().close();
         r.map_err(move |err| (self, err))
->>>>>>> eb0a3208
     }
 
     /// Enable loading of SQLite extensions. Strongly consider using `LoadExtensionGuard`
