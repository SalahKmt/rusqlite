//! Rusqlite is an ergonomic wrapper for using SQLite from Rust. It attempts to expose
//! an interface similar to [rust-postgres](https://github.com/sfackler/rust-postgres).
//!
//! ```rust
//! extern crate rusqlite;
//! extern crate time;
//!
//! use time::Timespec;
//! use rusqlite::Connection;
//!
//! #[derive(Debug)]
//! struct Person {
//!     id: i32,
//!     name: String,
//!     time_created: Timespec,
//!     data: Option<Vec<u8>>
//! }
//!
//! fn main() {
//!     let conn = Connection::open_in_memory().unwrap();
//!
//!     conn.execute("CREATE TABLE person (
//!                   id              INTEGER PRIMARY KEY,
//!                   name            TEXT NOT NULL,
//!                   time_created    TEXT NOT NULL,
//!                   data            BLOB
//!                   )", &[]).unwrap();
//!     let me = Person {
//!         id: 0,
//!         name: "Steven".to_string(),
//!         time_created: time::get_time(),
//!         data: None
//!     };
//!     conn.execute("INSERT INTO person (name, time_created, data)
//!                   VALUES (?1, ?2, ?3)",
//!                  &[&me.name, &me.time_created, &me.data]).unwrap();
//!
//!     let mut stmt = conn.prepare("SELECT id, name, time_created, data FROM person").unwrap();
//!     let person_iter = stmt.query_map(&[], |row| {
//!         Person {
//!             id: row.get(0),
//!             name: row.get(1),
//!             time_created: row.get(2),
//!             data: row.get(3)
//!         }
//!     }).unwrap();
//!
//!     for person in person_iter {
//!         println!("Found person {:?}", person.unwrap());
//!     }
//! }
//! ```
#![allow(unknown_lints)]

extern crate libc;
extern crate libsqlite3_sys as ffi;
extern crate lru_cache;
#[macro_use]
extern crate bitflags;
#[cfg(test)]
#[macro_use]
extern crate lazy_static;

use std::default::Default;
use std::convert;
use std::marker::PhantomData;
use std::mem;
use std::ptr;
use std::fmt;
use std::path::{Path, PathBuf};
use std::cell::RefCell;
use std::ffi::{CStr, CString};
use std::result;
use std::str;
use libc::{c_int, c_char, c_void};

use types::{ToSql, ToSqlOutput, FromSql, FromSqlError, ValueRef};
use error::{error_from_sqlite_code, error_from_handle};
use raw_statement::RawStatement;
use cache::StatementCache;

#[allow(deprecated)]
pub use transaction::{SqliteTransaction, SqliteTransactionBehavior};
pub use transaction::{DropBehavior, Savepoint, Transaction, TransactionBehavior};

#[allow(deprecated)]
pub use error::SqliteError;
pub use error::Error;
pub use ffi::ErrorCode;

pub use cache::CachedStatement;
pub use version::*;

#[cfg(feature = "load_extension")]
#[allow(deprecated)]
pub use load_extension_guard::{SqliteLoadExtensionGuard, LoadExtensionGuard};

pub mod types;
mod version;
mod transaction;
mod cache;
mod named_params;
mod error;
mod convenient;
mod raw_statement;
<<<<<<< HEAD
#[cfg(feature = "load_extension")]
mod load_extension_guard;
#[cfg(feature = "trace")]
pub mod trace;
#[cfg(feature = "backup")]
pub mod backup;
#[cfg(feature = "functions")]
pub mod functions;
#[cfg(feature = "blob")]
pub mod blob;
=======
#[cfg(feature = "load_extension")]mod load_extension_guard;
#[cfg(feature = "trace")]pub mod trace;
#[cfg(feature = "backup")]pub mod backup;
#[cfg(feature = "functions")]pub mod functions;
#[cfg(feature = "blob")]pub mod blob;
#[cfg(feature = "limits")]pub mod limits;
>>>>>>> 4a057480

// Number of cached prepared statements we'll hold on to.
const STATEMENT_CACHE_DEFAULT_CAPACITY: usize = 16;

/// Old name for `Result`. `SqliteResult` is deprecated.
#[deprecated(since = "0.6.0", note = "Use Result instead")]
pub type SqliteResult<T> = Result<T>;

/// A typedef of the result returned by many methods.
pub type Result<T> = result::Result<T, Error>;

unsafe fn errmsg_to_string(errmsg: *const c_char) -> String {
    let c_slice = CStr::from_ptr(errmsg).to_bytes();
    String::from_utf8_lossy(c_slice).into_owned()
}

fn str_to_cstring(s: &str) -> Result<CString> {
    Ok(try!(CString::new(s)))
}

fn path_to_cstring(p: &Path) -> Result<CString> {
    let s = try!(p.to_str().ok_or(Error::InvalidPath(p.to_owned())));
    str_to_cstring(s)
}

/// Name for a database within a SQLite connection.
pub enum DatabaseName<'a> {
    /// The main database.
    Main,

    /// The temporary database (e.g., any "CREATE TEMPORARY TABLE" tables).
    Temp,

    /// A database that has been attached via "ATTACH DATABASE ...".
    Attached(&'a str),
}

// Currently DatabaseName is only used by the backup and blob mods, so hide this (private)
// impl to avoid dead code warnings.
#[cfg(any(feature = "backup", feature = "blob"))]
impl<'a> DatabaseName<'a> {
    fn to_cstring(&self) -> Result<CString> {
        use self::DatabaseName::{Main, Temp, Attached};
        match *self {
            Main => str_to_cstring("main"),
            Temp => str_to_cstring("temp"),
            Attached(s) => str_to_cstring(s),
        }
    }
}

/// Old name for `Connection`. `SqliteConnection` is deprecated.
#[deprecated(since = "0.6.0", note = "Use Connection instead")]
pub type SqliteConnection = Connection;

/// A connection to a SQLite database.
pub struct Connection {
    db: RefCell<InnerConnection>,
    cache: StatementCache,
    path: Option<PathBuf>,
}

unsafe impl Send for Connection {}

impl Connection {
    /// Open a new connection to a SQLite database.
    ///
    /// `Connection::open(path)` is equivalent to `Connection::open_with_flags(path,
    /// SQLITE_OPEN_READ_WRITE | SQLITE_OPEN_CREATE)`.
    ///
    /// # Failure
    ///
    /// Will return `Err` if `path` cannot be converted to a C-compatible string or if the
    /// underlying SQLite open call fails.
    pub fn open<P: AsRef<Path>>(path: P) -> Result<Connection> {
        let flags = Default::default();
        Connection::open_with_flags(path, flags)
    }

    /// Open a new connection to an in-memory SQLite database.
    ///
    /// # Failure
    ///
    /// Will return `Err` if the underlying SQLite open call fails.
    pub fn open_in_memory() -> Result<Connection> {
        let flags = Default::default();
        Connection::open_in_memory_with_flags(flags)
    }

    /// Open a new connection to a SQLite database.
    ///
    /// Database Connection](http://www.sqlite.org/c3ref/open.html) for a description of valid
    /// flag combinations.
    ///
    /// # Failure
    ///
    /// Will return `Err` if `path` cannot be converted to a C-compatible string or if the
    /// underlying SQLite open call fails.
    pub fn open_with_flags<P: AsRef<Path>>(path: P, flags: OpenFlags) -> Result<Connection> {
        let c_path = try!(path_to_cstring(path.as_ref()));
        InnerConnection::open_with_flags(&c_path, flags).map(|db| {
            Connection {
                db: RefCell::new(db),
                cache: StatementCache::with_capacity(STATEMENT_CACHE_DEFAULT_CAPACITY),
                path: Some(path.as_ref().to_path_buf()),
            }
        })
    }

    /// Open a new connection to an in-memory SQLite database.
    ///
    /// Database Connection](http://www.sqlite.org/c3ref/open.html) for a description of valid
    /// flag combinations.
    ///
    /// # Failure
    ///
    /// Will return `Err` if the underlying SQLite open call fails.
    pub fn open_in_memory_with_flags(flags: OpenFlags) -> Result<Connection> {
        let c_memory = try!(str_to_cstring(":memory:"));
        InnerConnection::open_with_flags(&c_memory, flags).map(|db| {
            Connection {
                db: RefCell::new(db),
                cache: StatementCache::with_capacity(STATEMENT_CACHE_DEFAULT_CAPACITY),
                path: None,
            }
        })
    }

    /// Convenience method to run multiple SQL statements (that cannot take any parameters).
    ///
    /// Uses [sqlite3_exec](http://www.sqlite.org/c3ref/exec.html) under the hood.
    ///
    /// ## Example
    ///
    /// ```rust,no_run
    /// # use rusqlite::{Connection, Result};
    /// fn create_tables(conn: &Connection) -> Result<()> {
    ///     conn.execute_batch("BEGIN;
    ///                         CREATE TABLE foo(x INTEGER);
    ///                         CREATE TABLE bar(y TEXT);
    ///                         COMMIT;")
    /// }
    /// ```
    ///
    /// # Failure
    ///
    /// Will return `Err` if `sql` cannot be converted to a C-compatible string or if the
    /// underlying SQLite call fails.
    pub fn execute_batch(&self, sql: &str) -> Result<()> {
        self.db.borrow_mut().execute_batch(sql)
    }

    /// Convenience method to prepare and execute a single SQL statement.
    ///
    /// On success, returns the number of rows that were changed or inserted or deleted (via
    /// `sqlite3_changes`).
    ///
    /// ## Example
    ///
    /// ```rust,no_run
    /// # use rusqlite::{Connection};
    /// fn update_rows(conn: &Connection) {
    ///     match conn.execute("UPDATE foo SET bar = 'baz' WHERE qux = ?", &[&1i32]) {
    ///         Ok(updated) => println!("{} rows were updated", updated),
    ///         Err(err) => println!("update failed: {}", err),
    ///     }
    /// }
    /// ```
    ///
    /// # Failure
    ///
    /// Will return `Err` if `sql` cannot be converted to a C-compatible string or if the
    /// underlying SQLite call fails.
    pub fn execute(&self, sql: &str, params: &[&ToSql]) -> Result<c_int> {
        self.prepare(sql).and_then(|mut stmt| stmt.execute(params))
    }

    /// Get the SQLite rowid of the most recent successful INSERT.
    ///
    /// Uses [sqlite3_last_insert_rowid](https://www.sqlite.org/c3ref/last_insert_rowid.html) under
    /// the hood.
    pub fn last_insert_rowid(&self) -> i64 {
        self.db.borrow_mut().last_insert_rowid()
    }

    /// Convenience method to execute a query that is expected to return a single row.
    ///
    /// ## Example
    ///
    /// ```rust,no_run
    /// # use rusqlite::{Result,Connection};
    /// fn preferred_locale(conn: &Connection) -> Result<String> {
    ///     conn.query_row("SELECT value FROM preferences WHERE name='locale'", &[], |row| {
    ///         row.get(0)
    ///     })
    /// }
    /// ```
    ///
    /// If the query returns more than one row, all rows except the first are ignored.
    ///
    /// # Failure
    ///
    /// Will return `Err` if `sql` cannot be converted to a C-compatible string or if the
    /// underlying SQLite call fails.
    pub fn query_row<T, F>(&self, sql: &str, params: &[&ToSql], f: F) -> Result<T>
        where F: FnOnce(&Row) -> T
    {
        let mut stmt = try!(self.prepare(sql));
        stmt.query_row(params, f)
    }

    /// Convenience method to execute a query that is expected to return a single row,
    /// and execute a mapping via `f` on that returned row with the possibility of failure.
    /// The `Result` type of `f` must implement `std::convert::From<Error>`.
    ///
    /// ## Example
    ///
    /// ```rust,no_run
    /// # use rusqlite::{Result,Connection};
    /// fn preferred_locale(conn: &Connection) -> Result<String> {
    ///     conn.query_row_and_then("SELECT value FROM preferences WHERE name='locale'",
    ///                             &[],
    ///                             |row| {
    ///         row.get_checked(0)
    ///     })
    /// }
    /// ```
    ///
    /// If the query returns more than one row, all rows except the first are ignored.
    ///
    /// # Failure
    ///
    /// Will return `Err` if `sql` cannot be converted to a C-compatible string or if the
    /// underlying SQLite call fails.
    pub fn query_row_and_then<T, E, F>(&self,
                                       sql: &str,
                                       params: &[&ToSql],
                                       f: F)
                                       -> result::Result<T, E>
        where F: FnOnce(&Row) -> result::Result<T, E>,
              E: convert::From<Error>
    {
        let mut stmt = try!(self.prepare(sql));
        let mut rows = try!(stmt.query(params));

        rows.get_expected_row().map_err(E::from).and_then(|r| f(&r))
    }

    /// Convenience method to execute a query that is expected to return a single row.
    ///
    /// ## Example
    ///
    /// ```rust,no_run
    /// # use rusqlite::{Result,Connection};
    /// fn preferred_locale(conn: &Connection) -> Result<String> {
    ///     conn.query_row_safe("SELECT value FROM preferences WHERE name='locale'", &[], |row| {
    ///         row.get(0)
    ///     })
    /// }
    /// ```
    ///
    /// If the query returns more than one row, all rows except the first are ignored.
    ///
    /// ## Deprecated
    ///
    /// This method should be considered deprecated. Use `query_row` instead, which now
    /// does exactly the same thing.
    #[deprecated(since = "0.1.0", note = "Use query_row instead")]
    pub fn query_row_safe<T, F>(&self, sql: &str, params: &[&ToSql], f: F) -> Result<T>
        where F: FnOnce(&Row) -> T
    {
        self.query_row(sql, params, f)
    }

    /// Prepare a SQL statement for execution.
    ///
    /// ## Example
    ///
    /// ```rust,no_run
    /// # use rusqlite::{Connection, Result};
    /// fn insert_new_people(conn: &Connection) -> Result<()> {
    ///     let mut stmt = try!(conn.prepare("INSERT INTO People (name) VALUES (?)"));
    ///     try!(stmt.execute(&[&"Joe Smith"]));
    ///     try!(stmt.execute(&[&"Bob Jones"]));
    ///     Ok(())
    /// }
    /// ```
    ///
    /// # Failure
    ///
    /// Will return `Err` if `sql` cannot be converted to a C-compatible string or if the
    /// underlying SQLite call fails.
    pub fn prepare<'a>(&'a self, sql: &str) -> Result<Statement<'a>> {
        self.db.borrow_mut().prepare(self, sql)
    }

    /// Close the SQLite connection.
    ///
    /// This is functionally equivalent to the `Drop` implementation for `Connection` except
    /// that on failure, it returns an error and the connection itself (presumably so closing
    /// can be attempted again).
    ///
    /// # Failure
    ///
    /// Will return `Err` if the underlying SQLite call fails.
    pub fn close(self) -> std::result::Result<(), (Connection, Error)> {
        self.flush_prepared_statement_cache();
        {
                let mut db = self.db.borrow_mut();
                db.close()
            }
            .map_err(move |err| (self, err))
    }

    /// Enable loading of SQLite extensions. Strongly consider using `LoadExtensionGuard`
    /// instead of this function.
    ///
    /// ## Example
    ///
    /// ```rust,no_run
    /// # use rusqlite::{Connection, Result};
    /// # use std::path::{Path};
    /// fn load_my_extension(conn: &Connection) -> Result<()> {
    ///     try!(conn.load_extension_enable());
    ///     try!(conn.load_extension(Path::new("my_sqlite_extension"), None));
    ///     conn.load_extension_disable()
    /// }
    /// ```
    ///
    /// # Failure
    ///
    /// Will return `Err` if the underlying SQLite call fails.
    #[cfg(feature = "load_extension")]
    pub fn load_extension_enable(&self) -> Result<()> {
        self.db.borrow_mut().enable_load_extension(1)
    }

    /// Disable loading of SQLite extensions.
    ///
    /// See `load_extension_enable` for an example.
    ///
    /// # Failure
    ///
    /// Will return `Err` if the underlying SQLite call fails.
    #[cfg(feature = "load_extension")]
    pub fn load_extension_disable(&self) -> Result<()> {
        self.db.borrow_mut().enable_load_extension(0)
    }

    /// Load the SQLite extension at `dylib_path`. `dylib_path` is passed through to
    /// `sqlite3_load_extension`, which may attempt OS-specific modifications if the file
    /// cannot be loaded directly.
    ///
    /// If `entry_point` is `None`, SQLite will attempt to find the entry point. If it is not
    /// `None`, the entry point will be passed through to `sqlite3_load_extension`.
    ///
    /// ## Example
    ///
    /// ```rust,no_run
    /// # use rusqlite::{Connection, Result, LoadExtensionGuard};
    /// # use std::path::{Path};
    /// fn load_my_extension(conn: &Connection) -> Result<()> {
    ///     let _guard = try!(LoadExtensionGuard::new(conn));
    ///
    ///     conn.load_extension("my_sqlite_extension", None)
    /// }
    /// ```
    ///
    /// # Failure
    ///
    /// Will return `Err` if the underlying SQLite call fails.
    #[cfg(feature = "load_extension")]
    pub fn load_extension<P: AsRef<Path>>(&self,
                                          dylib_path: P,
                                          entry_point: Option<&str>)
                                          -> Result<()> {
        self.db.borrow_mut().load_extension(dylib_path.as_ref(), entry_point)
    }

    /// Get access to the underlying SQLite database connection handle.
    ///
    /// # Warning
    ///
    /// You should not need to use this function. If you do need to, please [open an issue
    /// on the rusqlite repository](https://github.com/jgallagher/rusqlite/issues) and describe
    /// your use case. This function is unsafe because it gives you raw access to the SQLite
    /// connection, and what you do with it could impact the safety of this `Connection`.
    pub unsafe fn handle(&self) -> *mut ffi::Struct_sqlite3 {
        self.db.borrow().db()
    }

    fn decode_result(&self, code: c_int) -> Result<()> {
        self.db.borrow_mut().decode_result(code)
    }

    fn changes(&self) -> c_int {
        self.db.borrow_mut().changes()
    }

    /// Test for auto-commit mode.
    /// Autocommit mode is on by default.
    pub fn is_autocommit(&self) -> bool {
        self.db.borrow().is_autocommit()
    }

    /// Determine if all associated prepared statements have been reset.
    pub fn is_busy(&self) -> bool {
        self.db.borrow().is_busy()
    }
}

impl fmt::Debug for Connection {
    fn fmt(&self, f: &mut fmt::Formatter) -> fmt::Result {
        f.debug_struct("Connection")
            .field("path", &self.path)
            .finish()
    }
}

struct InnerConnection {
    db: *mut ffi::Struct_sqlite3,
}

/// Old name for `OpenFlags`. `SqliteOpenFlags` is deprecated.
#[deprecated(since = "0.6.0", note = "Use OpenFlags instead")]
pub type SqliteOpenFlags = OpenFlags;

bitflags! {
    #[doc = "Flags for opening SQLite database connections."]
    #[doc = "See [sqlite3_open_v2](http://www.sqlite.org/c3ref/open.html) for details."]
    #[repr(C)]
    pub flags OpenFlags: ::libc::c_int {
        const SQLITE_OPEN_READ_ONLY     = 0x00000001,
        const SQLITE_OPEN_READ_WRITE    = 0x00000002,
        const SQLITE_OPEN_CREATE        = 0x00000004,
        const SQLITE_OPEN_URI           = 0x00000040,
        const SQLITE_OPEN_MEMORY        = 0x00000080,
        const SQLITE_OPEN_NO_MUTEX      = 0x00008000,
        const SQLITE_OPEN_FULL_MUTEX    = 0x00010000,
        const SQLITE_OPEN_SHARED_CACHE  = 0x00020000,
        const SQLITE_OPEN_PRIVATE_CACHE = 0x00040000,
    }
}

impl Default for OpenFlags {
    fn default() -> OpenFlags {
        SQLITE_OPEN_READ_WRITE | SQLITE_OPEN_CREATE | SQLITE_OPEN_NO_MUTEX | SQLITE_OPEN_URI
    }
}

impl InnerConnection {
    fn open_with_flags(c_path: &CString, flags: OpenFlags) -> Result<InnerConnection> {
        unsafe {
            // Before opening the database, we need to check that SQLite hasn't been
            // compiled or configured to be in single-threaded mode. If it has, we're
            // exposing a very unsafe API to Rust, so refuse to open connections at all.
            // Unfortunately, the check for this is quite gross. sqlite3_threadsafe() only
            // returns how SQLite was _compiled_; there is no public API to check whether
            // someone called sqlite3_config() to set single-threaded mode. We can cheat
            // by trying to allocate a mutex, though; in single-threaded mode due to
            // compilation settings, the magic value 8 is returned (see the definition of
            // sqlite3_mutex_alloc at https://github.com/mackyle/sqlite/blob/master/src/mutex.h);
            // in single-threaded mode due to sqlite3_config(), the magic value 8 is also
            // returned (see the definition of noopMutexAlloc at
            // https://github.com/mackyle/sqlite/blob/master/src/mutex_noop.c).
            const SQLITE_SINGLETHREADED_MUTEX_MAGIC: usize = 8;
            let mutex_ptr = ffi::sqlite3_mutex_alloc(0);
            let is_singlethreaded = mutex_ptr as usize == SQLITE_SINGLETHREADED_MUTEX_MAGIC;
            ffi::sqlite3_mutex_free(mutex_ptr);
            if is_singlethreaded {
                return Err(Error::SqliteSingleThreadedMode);
            }

            let mut db: *mut ffi::sqlite3 = mem::uninitialized();
            let r = ffi::sqlite3_open_v2(c_path.as_ptr(), &mut db, flags.bits(), ptr::null());
            if r != ffi::SQLITE_OK {
                let e = if db.is_null() {
                    error_from_sqlite_code(r, None)
                } else {
                    let e = error_from_handle(db, r);
                    ffi::sqlite3_close(db);
                    e
                };

                return Err(e);
            }
            let r = ffi::sqlite3_busy_timeout(db, 5000);
            if r != ffi::SQLITE_OK {
                let e = error_from_handle(db, r);
                ffi::sqlite3_close(db);
                return Err(e);
            }

            // attempt to turn on extended results code; don't fail if we can't.
            ffi::sqlite3_extended_result_codes(db, 1);

            Ok(InnerConnection { db: db })
        }
    }

    fn db(&self) -> *mut ffi::Struct_sqlite3 {
        self.db
    }

    fn decode_result(&mut self, code: c_int) -> Result<()> {
        if code == ffi::SQLITE_OK {
            Ok(())
        } else {
            Err(error_from_handle(self.db(), code))
        }
    }

    fn close(&mut self) -> Result<()> {
        unsafe {
            let r = ffi::sqlite3_close(self.db());
            let r = self.decode_result(r);
            if r.is_ok() {
                self.db = ptr::null_mut();
            }
            r
        }
    }

    fn execute_batch(&mut self, sql: &str) -> Result<()> {
        let c_sql = try!(str_to_cstring(sql));
        unsafe {
            let r = ffi::sqlite3_exec(self.db(),
                                      c_sql.as_ptr(),
                                      None,
                                      ptr::null_mut(),
                                      ptr::null_mut());
            self.decode_result(r)
        }
    }

    #[cfg(feature = "load_extension")]
    fn enable_load_extension(&mut self, onoff: c_int) -> Result<()> {
        let r = unsafe { ffi::sqlite3_enable_load_extension(self.db, onoff) };
        self.decode_result(r)
    }

    #[cfg(feature = "load_extension")]
    fn load_extension(&self, dylib_path: &Path, entry_point: Option<&str>) -> Result<()> {
        let dylib_str = try!(path_to_cstring(dylib_path));
        unsafe {
            let mut errmsg: *mut c_char = mem::uninitialized();
            let r = if let Some(entry_point) = entry_point {
                let c_entry = try!(str_to_cstring(entry_point));
                ffi::sqlite3_load_extension(self.db,
                                            dylib_str.as_ptr(),
                                            c_entry.as_ptr(),
                                            &mut errmsg)
            } else {
                ffi::sqlite3_load_extension(self.db, dylib_str.as_ptr(), ptr::null(), &mut errmsg)
            };
            if r == ffi::SQLITE_OK {
                Ok(())
            } else {
                let message = errmsg_to_string(&*errmsg);
                ffi::sqlite3_free(errmsg as *mut libc::c_void);
                Err(error_from_sqlite_code(r, Some(message)))
            }
        }
    }

    fn last_insert_rowid(&self) -> i64 {
        unsafe { ffi::sqlite3_last_insert_rowid(self.db()) }
    }

    fn prepare<'a>(&mut self, conn: &'a Connection, sql: &str) -> Result<Statement<'a>> {
        if sql.len() >= ::std::i32::MAX as usize {
            return Err(error_from_sqlite_code(ffi::SQLITE_TOOBIG, None));
        }
        let mut c_stmt: *mut ffi::sqlite3_stmt = unsafe { mem::uninitialized() };
        let c_sql = try!(str_to_cstring(sql));
        let r = unsafe {
            let len_with_nul = (sql.len() + 1) as c_int;
            ffi::sqlite3_prepare_v2(self.db(),
                                    c_sql.as_ptr(),
                                    len_with_nul,
                                    &mut c_stmt,
                                    ptr::null_mut())
        };
        self.decode_result(r).map(|_| Statement::new(conn, RawStatement::new(c_stmt)))
    }

    fn changes(&mut self) -> c_int {
        unsafe { ffi::sqlite3_changes(self.db()) }
    }

    fn is_autocommit(&self) -> bool {
        unsafe { ffi::sqlite3_get_autocommit(self.db()) != 0 }
    }

    fn is_busy(&self) -> bool {
        let db = self.db();
        unsafe {
            let mut stmt = ffi::sqlite3_next_stmt(db, ptr::null_mut());
            while !stmt.is_null() {
                if ffi::sqlite3_stmt_busy(stmt) != 0 {
                    return true;
                }
                stmt = ffi::sqlite3_next_stmt(db, stmt);
            }
        }
        false
    }
}

impl Drop for InnerConnection {
    #[allow(unused_must_use)]
    fn drop(&mut self) {
        self.close();
    }
}

/// Old name for `Statement`. `SqliteStatement` is deprecated.
#[deprecated(since = "0.6.0", note = "Use Statement instead")]
pub type SqliteStatement<'conn> = Statement<'conn>;

/// A prepared statement.
pub struct Statement<'conn> {
    conn: &'conn Connection,
    stmt: RawStatement,
}

impl<'conn> Statement<'conn> {
    fn new(conn: &Connection, stmt: RawStatement) -> Statement {
        Statement {
            conn: conn,
            stmt: stmt,
        }
    }

    /// Get all the column names in the result set of the prepared statement.
    pub fn column_names(&self) -> Vec<&str> {
        let n = self.column_count();
        let mut cols = Vec::with_capacity(n as usize);
        for i in 0..n {
            let slice = self.stmt.column_name(i);
            let s = str::from_utf8(slice.to_bytes()).unwrap();
            cols.push(s);
        }
        cols
    }

    /// Return the number of columns in the result set returned by the prepared statement.
    pub fn column_count(&self) -> i32 {
        self.stmt.column_count()
    }

    /// Returns the column index in the result set for a given column name.
    ///
    /// If there is no AS clause then the name of the column is unspecified and may change from one
    /// release of SQLite to the next.
    ///
    /// # Failure
    ///
    /// Will return an `Error::InvalidColumnName` when there is no column with the specified `name`.
    pub fn column_index(&self, name: &str) -> Result<i32> {
        let bytes = name.as_bytes();
        let n = self.column_count();
        for i in 0..n {
            if bytes == self.stmt.column_name(i).to_bytes() {
                return Ok(i);
            }
        }
        Err(Error::InvalidColumnName(String::from(name)))
    }

    /// Execute the prepared statement.
    ///
    /// On success, returns the number of rows that were changed or inserted or deleted (via
    /// `sqlite3_changes`).
    ///
    /// ## Example
    ///
    /// ```rust,no_run
    /// # use rusqlite::{Connection, Result};
    /// fn update_rows(conn: &Connection) -> Result<()> {
    ///     let mut stmt = try!(conn.prepare("UPDATE foo SET bar = 'baz' WHERE qux = ?"));
    ///
    ///     try!(stmt.execute(&[&1i32]));
    ///     try!(stmt.execute(&[&2i32]));
    ///
    ///     Ok(())
    /// }
    /// ```
    ///
    /// # Failure
    ///
    /// Will return `Err` if binding parameters fails, the executed statement returns rows (in
    /// which case `query` should be used instead), or the underling SQLite call fails.
    pub fn execute(&mut self, params: &[&ToSql]) -> Result<c_int> {
        try!(self.bind_parameters(params));
        self.execute_()
    }

    fn execute_(&mut self) -> Result<c_int> {
        let r = self.stmt.step();
        self.stmt.reset();
        match r {
            ffi::SQLITE_DONE => {
                if self.column_count() == 0 {
                    Ok(self.conn.changes())
                } else {
                    Err(Error::ExecuteReturnedResults)
                }
            }
            ffi::SQLITE_ROW => Err(Error::ExecuteReturnedResults),
            _ => Err(self.conn.decode_result(r).unwrap_err()),
        }
    }

    /// Execute the prepared statement, returning a handle to the resulting rows.
    ///
    /// Due to lifetime restricts, the rows handle returned by `query` does not
    /// implement the `Iterator` trait. Consider using `query_map` or `query_and_then`
    /// instead, which do.
    ///
    /// ## Example
    ///
    /// ```rust,no_run
    /// # use rusqlite::{Connection, Result};
    /// fn get_names(conn: &Connection) -> Result<Vec<String>> {
    ///     let mut stmt = try!(conn.prepare("SELECT name FROM people"));
    ///     let mut rows = try!(stmt.query(&[]));
    ///
    ///     let mut names = Vec::new();
    ///     while let Some(result_row) = rows.next() {
    ///         let row = try!(result_row);
    ///         names.push(row.get(0));
    ///     }
    ///
    ///     Ok(names)
    /// }
    /// ```
    ///
    /// ## Failure
    ///
    /// Will return `Err` if binding parameters fails.
    pub fn query<'a>(&'a mut self, params: &[&ToSql]) -> Result<Rows<'a>> {
        try!(self.bind_parameters(params));
        Ok(Rows::new(self))
    }

    /// Executes the prepared statement and maps a function over the resulting rows, returning
    /// an iterator over the mapped function results.
    ///
    /// ## Example
    ///
    /// ```rust,no_run
    /// # use rusqlite::{Connection, Result};
    /// fn get_names(conn: &Connection) -> Result<Vec<String>> {
    ///     let mut stmt = try!(conn.prepare("SELECT name FROM people"));
    ///     let rows = try!(stmt.query_map(&[], |row| row.get(0)));
    ///
    ///     let mut names = Vec::new();
    ///     for name_result in rows {
    ///         names.push(try!(name_result));
    ///     }
    ///
    ///     Ok(names)
    /// }
    /// ```
    ///
    /// ## Failure
    ///
    /// Will return `Err` if binding parameters fails.
    pub fn query_map<'a, T, F>(&'a mut self, params: &[&ToSql], f: F) -> Result<MappedRows<'a, F>>
        where F: FnMut(&Row) -> T
    {
        let row_iter = try!(self.query(params));

        Ok(MappedRows {
            rows: row_iter,
            map: f,
        })
    }

    /// Executes the prepared statement and maps a function over the resulting
    /// rows, where the function returns a `Result` with `Error` type implementing
    /// `std::convert::From<Error>` (so errors can be unified).
    ///
    /// # Failure
    ///
    /// Will return `Err` if binding parameters fails.
    pub fn query_and_then<'a, T, E, F>(&'a mut self,
                                       params: &[&ToSql],
                                       f: F)
                                       -> Result<AndThenRows<'a, F>>
        where E: convert::From<Error>,
              F: FnMut(&Row) -> result::Result<T, E>
    {
        let row_iter = try!(self.query(params));

        Ok(AndThenRows {
            rows: row_iter,
            map: f,
        })
    }

    /// Consumes the statement.
    ///
    /// Functionally equivalent to the `Drop` implementation, but allows callers to see any errors
    /// that occur.
    ///
    /// # Failure
    ///
    /// Will return `Err` if the underlying SQLite call fails.
    pub fn finalize(mut self) -> Result<()> {
        self.finalize_()
    }

    fn bind_parameter(&self, param: &ToSql, col: c_int) -> Result<()> {
        let value = try!(param.to_sql());

        let ptr = unsafe { self.stmt.ptr() };
        let value = match value {
            ToSqlOutput::Borrowed(v) => v,
            ToSqlOutput::Owned(ref v) => ValueRef::from(v),

            #[cfg(feature = "blob")]
            ToSqlOutput::ZeroBlob(len) => {
                return self.conn
                    .decode_result(unsafe { ffi::sqlite3_bind_zeroblob(ptr, col, len) });
            }
        };
        self.conn.decode_result(match value {
            ValueRef::Null => unsafe { ffi::sqlite3_bind_null(ptr, col) },
            ValueRef::Integer(i) => unsafe { ffi::sqlite3_bind_int64(ptr, col, i) },
            ValueRef::Real(r) => unsafe { ffi::sqlite3_bind_double(ptr, col, r) },
            ValueRef::Text(s) => unsafe {
                let length = s.len();
                if length > ::std::i32::MAX as usize {
                    ffi::SQLITE_TOOBIG
                } else {
                    let c_str = try!(str_to_cstring(s));
                    let destructor = if length > 0 {
                        ffi::SQLITE_TRANSIENT()
                    } else {
                        ffi::SQLITE_STATIC()
                    };
                    ffi::sqlite3_bind_text(ptr, col, c_str.as_ptr(), length as c_int, destructor)
                }
            },
            ValueRef::Blob(b) => unsafe {
                let length = b.len();
                if length > ::std::i32::MAX as usize {
                    ffi::SQLITE_TOOBIG
                } else if length == 0 {
                    ffi::sqlite3_bind_zeroblob(ptr, col, 0)
                } else {
                    ffi::sqlite3_bind_blob(ptr,
                                           col,
                                           b.as_ptr() as *const c_void,
                                           length as c_int,
                                           ffi::SQLITE_TRANSIENT())
                }
            },
        })
    }

    fn bind_parameters(&mut self, params: &[&ToSql]) -> Result<()> {
        assert!(params.len() as c_int == self.stmt.bind_parameter_count(),
                "incorrect number of parameters to query(): expected {}, got {}",
                self.stmt.bind_parameter_count(),
                params.len());

        for (i, p) in params.iter().enumerate() {
            try!(self.bind_parameter(*p, (i + 1) as c_int));
        }

        Ok(())
    }

    fn finalize_(&mut self) -> Result<()> {
        let mut stmt = RawStatement::new(ptr::null_mut());
        mem::swap(&mut stmt, &mut self.stmt);
        self.conn.decode_result(stmt.finalize())
    }
}

impl<'conn> Into<RawStatement> for Statement<'conn> {
    fn into(mut self) -> RawStatement {
        let mut stmt = RawStatement::new(ptr::null_mut());
        mem::swap(&mut stmt, &mut self.stmt);
        stmt
    }
}

impl<'conn> fmt::Debug for Statement<'conn> {
    fn fmt(&self, f: &mut fmt::Formatter) -> fmt::Result {
        let sql = str::from_utf8(self.stmt.sql().to_bytes());
        f.debug_struct("Statement")
            .field("conn", self.conn)
            .field("stmt", &self.stmt)
            .field("sql", &sql)
            .finish()
    }
}

impl<'conn> Drop for Statement<'conn> {
    #[allow(unused_must_use)]
    fn drop(&mut self) {
        self.finalize_();
    }
}

/// An iterator over the mapped resulting rows of a query.
pub struct MappedRows<'stmt, F> {
    rows: Rows<'stmt>,
    map: F,
}

impl<'stmt, T, F> Iterator for MappedRows<'stmt, F>
    where F: FnMut(&Row) -> T
{
    type Item = Result<T>;

    fn next(&mut self) -> Option<Result<T>> {
        let map = &mut self.map;
        self.rows.next().map(|row_result| row_result.map(|row| (map)(&row)))
    }
}

/// An iterator over the mapped resulting rows of a query, with an Error type
/// unifying with Error.
pub struct AndThenRows<'stmt, F> {
    rows: Rows<'stmt>,
    map: F,
}

impl<'stmt, T, E, F> Iterator for AndThenRows<'stmt, F>
    where E: convert::From<Error>,
          F: FnMut(&Row) -> result::Result<T, E>
{
    type Item = result::Result<T, E>;

    fn next(&mut self) -> Option<Self::Item> {
        let map = &mut self.map;
        self.rows.next().map(|row_result| {
            row_result.map_err(E::from)
                .and_then(|row| (map)(&row))
        })
    }
}

/// Old name for `Rows`. `SqliteRows` is deprecated.
#[deprecated(since = "0.6.0", note = "Use Rows instead")]
pub type SqliteRows<'stmt> = Rows<'stmt>;

/// An handle for the resulting rows of a query.
pub struct Rows<'stmt> {
    stmt: Option<&'stmt Statement<'stmt>>,
}

#[allow(should_implement_trait)]
impl<'stmt> Rows<'stmt> {
    fn new(stmt: &'stmt Statement<'stmt>) -> Rows<'stmt> {
        Rows { stmt: Some(stmt) }
    }

    fn get_expected_row<'a>(&'a mut self) -> Result<Row<'a, 'stmt>> {
        match self.next() {
            Some(row) => row,
            None => Err(Error::QueryReturnedNoRows),
        }
    }

    fn reset(&mut self) {
        if let Some(stmt) = self.stmt.take() {
            stmt.stmt.reset();
        }
    }

    /// Attempt to get the next row from the query. Returns `Some(Ok(Row))` if there
    /// is another row, `Some(Err(...))` if there was an error getting the next
    /// row, and `None` if all rows have been retrieved.
    ///
    /// ## Note
    ///
    /// This interface is not compatible with Rust's `Iterator` trait, because the
    /// lifetime of the returned row is tied to the lifetime of `self`. This is a
    /// "streaming iterator". For a more natural interface, consider using `query_map`
    /// or `query_and_then` instead, which return types that implement `Iterator`.
    pub fn next<'a>(&'a mut self) -> Option<Result<Row<'a, 'stmt>>> {
        self.stmt.and_then(|stmt| match stmt.stmt.step() {
            ffi::SQLITE_ROW => {
                Some(Ok(Row {
                    stmt: stmt,
                    phantom: PhantomData,
                }))
            }
            ffi::SQLITE_DONE => {
                self.reset();
                None
            }
            code => {
                self.reset();
                Some(Err(stmt.conn.decode_result(code).unwrap_err()))
            }
        })
    }
}

impl<'stmt> Drop for Rows<'stmt> {
    fn drop(&mut self) {
        self.reset();
    }
}

/// Old name for `Row`. `SqliteRow` is deprecated.
#[deprecated(since = "0.6.0", note = "Use Row instead")]
pub type SqliteRow<'a, 'stmt> = Row<'a, 'stmt>;

/// A single result row of a query.
pub struct Row<'a, 'stmt> {
    stmt: &'stmt Statement<'stmt>,
    phantom: PhantomData<&'a ()>,
}

impl<'a, 'stmt> Row<'a, 'stmt> {
    /// Get the value of a particular column of the result row.
    ///
    /// ## Failure
    ///
    /// Panics if calling `row.get_checked(idx)` would return an error, including:
    ///
    ///    * If the underlying SQLite column type is not a valid type as a source for `T`
    ///    * If the underlying SQLite integral value is outside the range representable by `T`
    ///    * If `idx` is outside the range of columns in the returned query
    pub fn get<I: RowIndex, T: FromSql>(&self, idx: I) -> T {
        self.get_checked(idx).unwrap()
    }

    /// Get the value of a particular column of the result row.
    ///
    /// ## Failure
    ///
    /// Returns an `Error::InvalidColumnType` if the underlying SQLite column
    /// type is not a valid type as a source for `T`.
    ///
    /// Returns an `Error::InvalidColumnIndex` if `idx` is outside the valid column range
    /// for this row.
    ///
    /// Returns an `Error::InvalidColumnName` if `idx` is not a valid column name
    /// for this row.
    pub fn get_checked<I: RowIndex, T: FromSql>(&self, idx: I) -> Result<T> {
        let idx = try!(idx.idx(self.stmt));
        let value = unsafe { ValueRef::new(&self.stmt.stmt, idx) };
        FromSql::column_result(value).map_err(|err| match err {
            FromSqlError::InvalidType => Error::InvalidColumnType(idx, value.data_type()),
            FromSqlError::OutOfRange(i) => Error::IntegralValueOutOfRange(idx, i),
            FromSqlError::Other(err) => {
                Error::FromSqlConversionFailure(idx as usize, value.data_type(), err)
            }
        })
    }

    /// Return the number of columns in the current row.
    pub fn column_count(&self) -> i32 {
        self.stmt.column_count()
    }
}

/// A trait implemented by types that can index into columns of a row.
pub trait RowIndex {
    /// Returns the index of the appropriate column, or `None` if no such
    /// column exists.
    fn idx(&self, stmt: &Statement) -> Result<i32>;
}

impl RowIndex for i32 {
    #[inline]
    fn idx(&self, stmt: &Statement) -> Result<i32> {
        if *self < 0 || *self >= stmt.column_count() {
            Err(Error::InvalidColumnIndex(*self))
        } else {
            Ok(*self)
        }
    }
}

impl<'a> RowIndex for &'a str {
    #[inline]
    fn idx(&self, stmt: &Statement) -> Result<i32> {
        stmt.column_index(*self)
    }
}

impl<'a> ValueRef<'a> {
    unsafe fn new(stmt: &RawStatement, col: c_int) -> ValueRef {
        use std::slice::from_raw_parts;

        let raw = stmt.ptr();

        match stmt.column_type(col) {
            ffi::SQLITE_NULL => ValueRef::Null,
            ffi::SQLITE_INTEGER => ValueRef::Integer(ffi::sqlite3_column_int64(raw, col)),
            ffi::SQLITE_FLOAT => ValueRef::Real(ffi::sqlite3_column_double(raw, col)),
            ffi::SQLITE_TEXT => {
                let text = ffi::sqlite3_column_text(raw, col);
                assert!(!text.is_null(),
                        "unexpected SQLITE_TEXT column type with NULL data");
                let s = CStr::from_ptr(text as *const c_char);

                // sqlite3_column_text returns UTF8 data, so our unwrap here should be fine.
                let s = s.to_str().expect("sqlite3_column_text returned invalid UTF-8");
                ValueRef::Text(s)
            }
            ffi::SQLITE_BLOB => {
                let blob = ffi::sqlite3_column_blob(raw, col);

                let len = ffi::sqlite3_column_bytes(raw, col);
                assert!(len >= 0,
                        "unexpected negative return from sqlite3_column_bytes");
                if len > 0 {
                    assert!(!blob.is_null(),
                            "unexpected SQLITE_BLOB column type with NULL data");
                    ValueRef::Blob(from_raw_parts(blob as *const u8, len as usize))
                } else {
                    // The return value from sqlite3_column_blob() for a zero-length BLOB is a NULL pointer.
                    ValueRef::Blob(&[])
                }
            }
            _ => unreachable!("sqlite3_column_type returned invalid value"),
        }
    }
}

#[cfg(test)]
mod test {
    extern crate tempdir;
    pub use super::*;
    use ffi;
    use self::tempdir::TempDir;
    pub use std::error::Error as StdError;
    pub use std::fmt;

    // this function is never called, but is still type checked; in
    // particular, calls with specific instantiations will require
    // that those types are `Send`.
    #[allow(dead_code, unconditional_recursion)]
    fn ensure_send<T: Send>() {
        ensure_send::<Connection>();
    }

    pub fn checked_memory_handle() -> Connection {
        Connection::open_in_memory().unwrap()
    }

    #[test]
    #[cfg_attr(rustfmt, rustfmt_skip)]
    fn test_persistence() {
        let temp_dir = TempDir::new("test_open_file").unwrap();
        let path = temp_dir.path().join("test.db3");

        {
            let db = Connection::open(&path).unwrap();
            let sql = "BEGIN;
                   CREATE TABLE foo(x INTEGER);
                   INSERT INTO foo VALUES(42);
                   END;";
                   db.execute_batch(sql).unwrap();
        }

        let path_string = path.to_str().unwrap();
        let db = Connection::open(&path_string).unwrap();
        let the_answer: Result<i64> = db.query_row("SELECT x FROM foo", &[], |r| r.get(0));

        assert_eq!(42i64, the_answer.unwrap());
    }

    #[test]
    fn test_open() {
        assert!(Connection::open_in_memory().is_ok());

        let db = checked_memory_handle();
        assert!(db.close().is_ok());
    }

    #[test]
    fn test_close_retry() {
        let db = checked_memory_handle();

        // force the DB to be busy by preparing a statement; this must be done at the FFI
        // level to allow us to call .close() without dropping the prepared statement first.
        let raw_stmt = {
            use std::mem;
            use std::ptr;
            use libc::c_int;
            use super::str_to_cstring;

            let raw_db = db.db.borrow_mut().db;
            let sql = "SELECT 1";
            let mut raw_stmt: *mut ffi::sqlite3_stmt = unsafe { mem::uninitialized() };
            let rc = unsafe {
                ffi::sqlite3_prepare_v2(raw_db,
                                        str_to_cstring(sql).unwrap().as_ptr(),
                                        (sql.len() + 1) as c_int,
                                        &mut raw_stmt,
                                        ptr::null_mut())
            };
            assert_eq!(rc, ffi::SQLITE_OK);
            raw_stmt
        };

        // now that we have an open statement, trying (and retrying) to close should fail.
        let (db, _) = db.close().unwrap_err();
        let (db, _) = db.close().unwrap_err();
        let (db, _) = db.close().unwrap_err();

        // finalize the open statement so a final close will succeed
        assert_eq!(ffi::SQLITE_OK, unsafe { ffi::sqlite3_finalize(raw_stmt) });

        db.close().unwrap();
    }

    #[test]
    fn test_open_with_flags() {
        for bad_flags in &[OpenFlags::empty(),
                           SQLITE_OPEN_READ_ONLY | SQLITE_OPEN_READ_WRITE,
                           SQLITE_OPEN_READ_ONLY | SQLITE_OPEN_CREATE] {
            assert!(Connection::open_in_memory_with_flags(*bad_flags).is_err());
        }
    }

    #[test]
    #[cfg_attr(rustfmt, rustfmt_skip)]
    fn test_execute_batch() {
        let db = checked_memory_handle();
        let sql = "BEGIN;
                   CREATE TABLE foo(x INTEGER);
                   INSERT INTO foo VALUES(1);
                   INSERT INTO foo VALUES(2);
                   INSERT INTO foo VALUES(3);
                   INSERT INTO foo VALUES(4);
                   END;";
        db.execute_batch(sql).unwrap();

        db.execute_batch("UPDATE foo SET x = 3 WHERE x < 3").unwrap();

        assert!(db.execute_batch("INVALID SQL").is_err());
    }

    #[test]
    fn test_execute() {
        let db = checked_memory_handle();
        db.execute_batch("CREATE TABLE foo(x INTEGER)").unwrap();

        assert_eq!(1,
                   db.execute("INSERT INTO foo(x) VALUES (?)", &[&1i32]).unwrap());
        assert_eq!(1,
                   db.execute("INSERT INTO foo(x) VALUES (?)", &[&2i32]).unwrap());

<<<<<<< HEAD
        let sum: i32 = db.query_row("SELECT SUM(x) FROM foo", &[], |r| r.get(0)).unwrap();
        assert_eq!(3i32, sum);
=======
        assert_eq!(3i32,
                   db.query_row::<i32, _>("SELECT SUM(x) FROM foo", &[], |r| r.get(0)).unwrap());
>>>>>>> 4a057480
    }

    #[test]
    fn test_execute_select() {
        let db = checked_memory_handle();
        let err = db.execute("SELECT 1 WHERE 1 < ?", &[&1i32]).unwrap_err();
        match err {
            Error::ExecuteReturnedResults => (),
            _ => panic!("Unexpected error: {}", err),
        }
    }

    #[test]
    fn test_prepare_column_names() {
        let db = checked_memory_handle();
        db.execute_batch("CREATE TABLE foo(x INTEGER);").unwrap();

        let stmt = db.prepare("SELECT * FROM foo").unwrap();
        assert_eq!(stmt.column_count(), 1);
        assert_eq!(stmt.column_names(), vec!["x"]);

        let stmt = db.prepare("SELECT x AS a, x AS b FROM foo").unwrap();
        assert_eq!(stmt.column_count(), 2);
        assert_eq!(stmt.column_names(), vec!["a", "b"]);
    }

    #[test]
    fn test_prepare_execute() {
        let db = checked_memory_handle();
        db.execute_batch("CREATE TABLE foo(x INTEGER);").unwrap();

        let mut insert_stmt = db.prepare("INSERT INTO foo(x) VALUES(?)").unwrap();
        assert_eq!(insert_stmt.execute(&[&1i32]).unwrap(), 1);
        assert_eq!(insert_stmt.execute(&[&2i32]).unwrap(), 1);
        assert_eq!(insert_stmt.execute(&[&3i32]).unwrap(), 1);

        assert_eq!(insert_stmt.execute(&[&"hello".to_string()]).unwrap(), 1);
        assert_eq!(insert_stmt.execute(&[&"goodbye".to_string()]).unwrap(), 1);
        assert_eq!(insert_stmt.execute(&[&types::Null]).unwrap(), 1);

        let mut update_stmt = db.prepare("UPDATE foo SET x=? WHERE x<?").unwrap();
        assert_eq!(update_stmt.execute(&[&3i32, &3i32]).unwrap(), 2);
        assert_eq!(update_stmt.execute(&[&3i32, &3i32]).unwrap(), 0);
        assert_eq!(update_stmt.execute(&[&8i32, &8i32]).unwrap(), 3);
    }

    #[test]
    fn test_prepare_query() {
        let db = checked_memory_handle();
        db.execute_batch("CREATE TABLE foo(x INTEGER);").unwrap();

        let mut insert_stmt = db.prepare("INSERT INTO foo(x) VALUES(?)").unwrap();
        assert_eq!(insert_stmt.execute(&[&1i32]).unwrap(), 1);
        assert_eq!(insert_stmt.execute(&[&2i32]).unwrap(), 1);
        assert_eq!(insert_stmt.execute(&[&3i32]).unwrap(), 1);

        let mut query = db.prepare("SELECT x FROM foo WHERE x < ? ORDER BY x DESC").unwrap();
        {
            let mut rows = query.query(&[&4i32]).unwrap();
            let mut v = Vec::<i32>::new();

            while let Some(row) = rows.next() {
                v.push(row.unwrap().get(0));
            }

            assert_eq!(v, [3i32, 2, 1]);
        }

        {
            let mut rows = query.query(&[&3i32]).unwrap();
            let mut v = Vec::<i32>::new();

            while let Some(row) = rows.next() {
                v.push(row.unwrap().get(0));
            }

            assert_eq!(v, [2i32, 1]);
        }
    }

    #[test]
    #[cfg_attr(rustfmt, rustfmt_skip)]
    fn test_query_map() {
        let db = checked_memory_handle();
        let sql = "BEGIN;
                   CREATE TABLE foo(x INTEGER, y TEXT);
                   INSERT INTO foo VALUES(4, \"hello\");
                   INSERT INTO foo VALUES(3, \", \");
                   INSERT INTO foo VALUES(2, \"world\");
                   INSERT INTO foo VALUES(1, \"!\");
                   END;";
        db.execute_batch(sql).unwrap();

        let mut query = db.prepare("SELECT x, y FROM foo ORDER BY x DESC").unwrap();
        let results: Result<Vec<String>> = query.query_map(&[], |row| row.get(1))
            .unwrap()
            .collect();

        assert_eq!(results.unwrap().concat(), "hello, world!");
    }

    #[test]
    #[cfg_attr(rustfmt, rustfmt_skip)]
    fn test_query_row() {
        let db = checked_memory_handle();
        let sql = "BEGIN;
                   CREATE TABLE foo(x INTEGER);
                   INSERT INTO foo VALUES(1);
                   INSERT INTO foo VALUES(2);
                   INSERT INTO foo VALUES(3);
                   INSERT INTO foo VALUES(4);
                   END;";
        db.execute_batch(sql).unwrap();

<<<<<<< HEAD
        let sum: i64 = db.query_row("SELECT SUM(x) FROM foo", &[], |r| r.get(0))
                   .unwrap();
        assert_eq!(10i64, sum);
=======
        assert_eq!(10i64,
                   db.query_row::<i64, _>("SELECT SUM(x) FROM foo", &[], |r| r.get(0))
                   .unwrap());
>>>>>>> 4a057480

        let result: Result<i64> = db.query_row("SELECT x FROM foo WHERE x > 5", &[], |r| r.get(0));
        match result.unwrap_err() {
            Error::QueryReturnedNoRows => (),
            err => panic!("Unexpected error {}", err),
        }

        let bad_query_result = db.query_row("NOT A PROPER QUERY; test123", &[], |_| ());

        assert!(bad_query_result.is_err());
    }

    #[test]
    fn test_prepare_failures() {
        let db = checked_memory_handle();
        db.execute_batch("CREATE TABLE foo(x INTEGER);").unwrap();

        let err = db.prepare("SELECT * FROM does_not_exist").unwrap_err();
        assert!(format!("{}", err).contains("does_not_exist"));
    }

    #[test]
    fn test_last_insert_rowid() {
        let db = checked_memory_handle();
        db.execute_batch("CREATE TABLE foo(x INTEGER PRIMARY KEY)").unwrap();
        db.execute_batch("INSERT INTO foo DEFAULT VALUES").unwrap();

        assert_eq!(db.last_insert_rowid(), 1);

        let mut stmt = db.prepare("INSERT INTO foo DEFAULT VALUES").unwrap();
        for _ in 0i32..9 {
            stmt.execute(&[]).unwrap();
        }
        assert_eq!(db.last_insert_rowid(), 10);
    }

    #[test]
    fn test_is_autocommit() {
        let db = checked_memory_handle();
        assert!(db.is_autocommit(),
                "autocommit expected to be active by default");
    }

    #[test]
    fn test_is_busy() {
        let db = checked_memory_handle();
        assert!(!db.is_busy());
        let mut stmt = db.prepare("PRAGMA schema_version").unwrap();
        assert!(!db.is_busy());
        {
            let mut rows = stmt.query(&[]).unwrap();
            assert!(!db.is_busy());
            let row = rows.next();
            assert!(db.is_busy());
            assert!(row.is_some());
        }
        assert!(!db.is_busy());
    }

    #[test]
    fn test_statement_debugging() {
        let db = checked_memory_handle();
        let query = "SELECT 12345";
        let stmt = db.prepare(query).unwrap();

        assert!(format!("{:?}", stmt).contains(query));
    }

    #[test]
    fn test_notnull_constraint_error() {
        let db = checked_memory_handle();
        db.execute_batch("CREATE TABLE foo(x NOT NULL)").unwrap();

        let result = db.execute("INSERT INTO foo (x) VALUES (NULL)", &[]);
        assert!(result.is_err());

        match result.unwrap_err() {
            Error::SqliteFailure(err, _) => {
                assert_eq!(err.code, ErrorCode::ConstraintViolation);

                // extended error codes for constraints were added in SQLite 3.7.16; if we're
                // running on a version at least that new, check for the extended code
                if version_number() >= 3007016 {
                    assert_eq!(err.extended_code, ffi::SQLITE_CONSTRAINT_NOTNULL)
                }
            }
            err => panic!("Unexpected error {}", err),
        }
    }

    #[test]
    fn test_version_string() {
        let n = version_number();
        let major = n / 1_000_000;
        let minor = (n % 1_000_000) / 1_000;
        let patch = n % 1_000;

        assert_eq!(version(), format!("{}.{}.{}", major, minor, patch));
    }

    mod query_and_then_tests {
        extern crate libsqlite3_sys as ffi;
        use super::*;

        #[derive(Debug)]
        enum CustomError {
            SomeError,
            Sqlite(Error),
        }

        impl fmt::Display for CustomError {
            fn fmt(&self, f: &mut fmt::Formatter) -> ::std::result::Result<(), fmt::Error> {
                match *self {
                    CustomError::SomeError => write!(f, "{}", self.description()),
                    CustomError::Sqlite(ref se) => write!(f, "{}: {}", self.description(), se),
                }
            }
        }

        impl StdError for CustomError {
            fn description(&self) -> &str {
                "my custom error"
            }
            fn cause(&self) -> Option<&StdError> {
                match *self {
                    CustomError::SomeError => None,
                    CustomError::Sqlite(ref se) => Some(se),
                }
            }
        }

        impl From<Error> for CustomError {
            fn from(se: Error) -> CustomError {
                CustomError::Sqlite(se)
            }
        }

        type CustomResult<T> = ::std::result::Result<T, CustomError>;

        #[test]
        #[cfg_attr(rustfmt, rustfmt_skip)]
        fn test_query_and_then() {
            let db = checked_memory_handle();
            let sql = "BEGIN;
                       CREATE TABLE foo(x INTEGER, y TEXT);
                       INSERT INTO foo VALUES(4, \"hello\");
                       INSERT INTO foo VALUES(3, \", \");
                       INSERT INTO foo VALUES(2, \"world\");
                       INSERT INTO foo VALUES(1, \"!\");
                       END;";
            db.execute_batch(sql).unwrap();

            let mut query = db.prepare("SELECT x, y FROM foo ORDER BY x DESC").unwrap();
            let results: Result<Vec<String>> = query.query_and_then(&[],
                                                                          |row| row.get_checked(1))
                .unwrap()
                .collect();

            assert_eq!(results.unwrap().concat(), "hello, world!");
        }

        #[test]
        #[cfg_attr(rustfmt, rustfmt_skip)]
        fn test_query_and_then_fails() {
            let db = checked_memory_handle();
            let sql = "BEGIN;
                       CREATE TABLE foo(x INTEGER, y TEXT);
                       INSERT INTO foo VALUES(4, \"hello\");
                       INSERT INTO foo VALUES(3, \", \");
                       INSERT INTO foo VALUES(2, \"world\");
                       INSERT INTO foo VALUES(1, \"!\");
                       END;";
            db.execute_batch(sql).unwrap();

            let mut query = db.prepare("SELECT x, y FROM foo ORDER BY x DESC").unwrap();
            let bad_type: Result<Vec<f64>> = query.query_and_then(&[], |row| row.get_checked(1))
                .unwrap()
                .collect();

            match bad_type.unwrap_err() {
                Error::InvalidColumnType(_, _) => (),
                err => panic!("Unexpected error {}", err),
            }

            let bad_idx: Result<Vec<String>> = query.query_and_then(&[], |row| row.get_checked(3))
                .unwrap()
                .collect();

            match bad_idx.unwrap_err() {
                Error::InvalidColumnIndex(_) => (),
                err => panic!("Unexpected error {}", err),
            }
        }

        #[test]
        #[cfg_attr(rustfmt, rustfmt_skip)]
        fn test_query_and_then_custom_error() {
            let db = checked_memory_handle();
            let sql = "BEGIN;
                       CREATE TABLE foo(x INTEGER, y TEXT);
                       INSERT INTO foo VALUES(4, \"hello\");
                       INSERT INTO foo VALUES(3, \", \");
                       INSERT INTO foo VALUES(2, \"world\");
                       INSERT INTO foo VALUES(1, \"!\");
                       END;";
            db.execute_batch(sql).unwrap();

            let mut query = db.prepare("SELECT x, y FROM foo ORDER BY x DESC").unwrap();
            let results: CustomResult<Vec<String>> = query.query_and_then(&[], |row| {
                row.get_checked(1)
                .map_err(CustomError::Sqlite)
            })
            .unwrap()
                .collect();

            assert_eq!(results.unwrap().concat(), "hello, world!");
        }

        #[test]
        #[cfg_attr(rustfmt, rustfmt_skip)]
        fn test_query_and_then_custom_error_fails() {
            let db = checked_memory_handle();
            let sql = "BEGIN;
                       CREATE TABLE foo(x INTEGER, y TEXT);
                       INSERT INTO foo VALUES(4, \"hello\");
                       INSERT INTO foo VALUES(3, \", \");
                       INSERT INTO foo VALUES(2, \"world\");
                       INSERT INTO foo VALUES(1, \"!\");
                       END;";
            db.execute_batch(sql).unwrap();

            let mut query = db.prepare("SELECT x, y FROM foo ORDER BY x DESC").unwrap();
            let bad_type: CustomResult<Vec<f64>> = query.query_and_then(&[], |row| {
                row.get_checked(1)
                .map_err(CustomError::Sqlite)
            })
            .unwrap()
                .collect();

            match bad_type.unwrap_err() {
                CustomError::Sqlite(Error::InvalidColumnType(_, _)) => (),
                err => panic!("Unexpected error {}", err),
            }

            let bad_idx: CustomResult<Vec<String>> = query.query_and_then(&[], |row| {
                row.get_checked(3)
                .map_err(CustomError::Sqlite)
            })
            .unwrap()
                .collect();

            match bad_idx.unwrap_err() {
                CustomError::Sqlite(Error::InvalidColumnIndex(_)) => (),
                err => panic!("Unexpected error {}", err),
            }

            let non_sqlite_err: CustomResult<Vec<String>> = query.query_and_then(&[], |_| {
                Err(CustomError::SomeError)
            })
            .unwrap()
                .collect();

            match non_sqlite_err.unwrap_err() {
                CustomError::SomeError => (),
                err => panic!("Unexpected error {}", err),
            }
        }

        #[test]
        #[cfg_attr(rustfmt, rustfmt_skip)]
        fn test_query_row_and_then_custom_error() {
            let db = checked_memory_handle();
            let sql = "BEGIN;
                       CREATE TABLE foo(x INTEGER, y TEXT);
                       INSERT INTO foo VALUES(4, \"hello\");
                       END;";
            db.execute_batch(sql).unwrap();

            let query = "SELECT x, y FROM foo ORDER BY x DESC";
            let results: CustomResult<String> = db.query_row_and_then(query, &[], |row| {
                row.get_checked(1).map_err(CustomError::Sqlite)
            });

            assert_eq!(results.unwrap(), "hello");
        }

        #[test]
        #[cfg_attr(rustfmt, rustfmt_skip)]
        fn test_query_row_and_then_custom_error_fails() {
            let db = checked_memory_handle();
            let sql = "BEGIN;
                       CREATE TABLE foo(x INTEGER, y TEXT);
                       INSERT INTO foo VALUES(4, \"hello\");
                       END;";
            db.execute_batch(sql).unwrap();

            let query = "SELECT x, y FROM foo ORDER BY x DESC";
            let bad_type: CustomResult<f64> = db.query_row_and_then(query, &[], |row| {
                row.get_checked(1).map_err(CustomError::Sqlite)
            });

            match bad_type.unwrap_err() {
                CustomError::Sqlite(Error::InvalidColumnType(_, _)) => (),
                err => panic!("Unexpected error {}", err),
            }

            let bad_idx: CustomResult<String> = db.query_row_and_then(query, &[], |row| {
                row.get_checked(3).map_err(CustomError::Sqlite)
            });

            match bad_idx.unwrap_err() {
                CustomError::Sqlite(Error::InvalidColumnIndex(_)) => (),
                err => panic!("Unexpected error {}", err),
            }

            let non_sqlite_err: CustomResult<String> = db.query_row_and_then(query, &[], |_| {
                Err(CustomError::SomeError)
            });

            match non_sqlite_err.unwrap_err() {
                CustomError::SomeError => (),
                err => panic!("Unexpected error {}", err),
            }
        }

        #[test]
        #[cfg_attr(rustfmt, rustfmt_skip)]
        fn test_dynamic() {
            let db = checked_memory_handle();
            let sql = "BEGIN;
                       CREATE TABLE foo(x INTEGER, y TEXT);
                       INSERT INTO foo VALUES(4, \"hello\");
                       END;";
            db.execute_batch(sql).unwrap();

            db.query_row("SELECT * FROM foo", &[], |r| assert_eq!(2, r.column_count())).unwrap();
        }
    }
}<|MERGE_RESOLUTION|>--- conflicted
+++ resolved
@@ -103,7 +103,6 @@
 mod error;
 mod convenient;
 mod raw_statement;
-<<<<<<< HEAD
 #[cfg(feature = "load_extension")]
 mod load_extension_guard;
 #[cfg(feature = "trace")]
@@ -114,14 +113,8 @@
 pub mod functions;
 #[cfg(feature = "blob")]
 pub mod blob;
-=======
-#[cfg(feature = "load_extension")]mod load_extension_guard;
-#[cfg(feature = "trace")]pub mod trace;
-#[cfg(feature = "backup")]pub mod backup;
-#[cfg(feature = "functions")]pub mod functions;
-#[cfg(feature = "blob")]pub mod blob;
-#[cfg(feature = "limits")]pub mod limits;
->>>>>>> 4a057480
+#[cfg(feature = "limits")]
+pub mod limits;
 
 // Number of cached prepared statements we'll hold on to.
 const STATEMENT_CACHE_DEFAULT_CAPACITY: usize = 16;
@@ -1378,13 +1371,8 @@
         assert_eq!(1,
                    db.execute("INSERT INTO foo(x) VALUES (?)", &[&2i32]).unwrap());
 
-<<<<<<< HEAD
-        let sum: i32 = db.query_row("SELECT SUM(x) FROM foo", &[], |r| r.get(0)).unwrap();
-        assert_eq!(3i32, sum);
-=======
         assert_eq!(3i32,
                    db.query_row::<i32, _>("SELECT SUM(x) FROM foo", &[], |r| r.get(0)).unwrap());
->>>>>>> 4a057480
     }
 
     #[test]
@@ -1499,15 +1487,9 @@
                    END;";
         db.execute_batch(sql).unwrap();
 
-<<<<<<< HEAD
-        let sum: i64 = db.query_row("SELECT SUM(x) FROM foo", &[], |r| r.get(0))
-                   .unwrap();
-        assert_eq!(10i64, sum);
-=======
         assert_eq!(10i64,
                    db.query_row::<i64, _>("SELECT SUM(x) FROM foo", &[], |r| r.get(0))
                    .unwrap());
->>>>>>> 4a057480
 
         let result: Result<i64> = db.query_row("SELECT x FROM foo WHERE x > 5", &[], |r| r.get(0));
         match result.unwrap_err() {
