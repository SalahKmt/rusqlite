--- conflicted
+++ resolved
@@ -12,12 +12,8 @@
 bundled = []
 
 [build-dependencies]
-<<<<<<< HEAD
-pkg-config = "~0.3.6"
-=======
 pkg-config = "~0.3"
 gcc = "~0.3"
->>>>>>> 4c8b0ab6
 
 [dependencies]
 libc = "~0.2.2"