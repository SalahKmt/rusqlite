--- conflicted
+++ resolved
@@ -16,8 +16,4 @@
 gcc = "0.3"
 
 [dependencies]
-<<<<<<< HEAD
-libc = "~0.2.2"
-=======
-libc = "0.2"
->>>>>>> 186da8d9
+libc = "0.2"