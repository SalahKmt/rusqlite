--- conflicted
+++ resolved
@@ -109,26 +109,10 @@
 
         #[cfg_attr(rustfmt, rustfmt_skip)]
         static PREBUILT_BINDGEN_PATHS: &'static [&'static str] = &[
-<<<<<<< HEAD
             "bindgen-bindings/bindgen_3.7.10.rs",
-=======
-            "bindgen-bindings/bindgen_3.6.8.rs",
-
-            #[cfg(feature = "min_sqlite_version_3_6_11")]
-            "bindgen-bindings/bindgen_3.6.11.rs",
-
-            #[cfg(feature = "min_sqlite_version_3_6_23")]
-            "bindgen-bindings/bindgen_3.6.23.rs",
-
-            #[cfg(feature = "min_sqlite_version_3_7_3")]
-            "bindgen-bindings/bindgen_3.7.3.rs",
-
-            #[cfg(feature = "min_sqlite_version_3_7_4")]
-            "bindgen-bindings/bindgen_3.7.4.rs",
 
             #[cfg(feature = "min_sqlite_version_3_7_16")]
             "bindgen-bindings/bindgen_3.7.16.rs",
->>>>>>> cd824aea
         ];
 
         pub fn write_to_out_dir(_header: HeaderLocation) {
